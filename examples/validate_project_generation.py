--- conflicted
+++ resolved
@@ -670,10 +670,6 @@
                     print(f"   Using Board ID: {board_id}, Project ID: {project_id}")
 
                     if board_id and project_id:
-<<<<<<< HEAD
-                        # Call Planka provider directly
-                        from src.integrations.providers.planka import Planka
-=======
                         # Use the new get_all_board_tasks tool
                         board_tasks_result = await session.call_tool(
                             "get_all_board_tasks",
@@ -682,33 +678,13 @@
                                 "project_id": str(project_id),
                             },
                         )
->>>>>>> e46fa554
-
-                        planka_provider = Planka(
-                            board_id=str(board_id), project_id=str(project_id)
-                        )
-
-                        # Fetch all tasks
-                        planka_tasks_list = await planka_provider.get_all_tasks()
-                        validator.planka_tasks = planka_tasks_list
-                        validator.created_tasks = planka_tasks_list
-
-<<<<<<< HEAD
-                        print(
-                            f"✅ Retrieved {len(validator.planka_tasks)} tasks from Planka"
-                        )
-
-                        if validator.planka_tasks:
-                            sample = validator.planka_tasks[0]
-                            print(f"   Sample: {sample.get('name', 'N/A')[:50]}")
-                            desc_len = len(sample.get("description", ""))
-                            print(f"   Description: {desc_len} chars")
-
-                            if desc_len > 500:
-                                print(
-                                    f"   ⚠️  Long description - checking for repetition..."
-                                )
-=======
+
+                        board_data = json.loads(board_tasks_result.content[0].text)
+
+                        if board_data.get("success"):
+                            validator.planka_tasks = board_data.get("tasks", [])
+                            validator.created_tasks = validator.planka_tasks
+
                             print(
                                 f"✅ Retrieved {len(validator.planka_tasks)} tasks from Planka"
                             )
@@ -726,7 +702,6 @@
                         else:
                             print(f"⚠️  Tool failed: {board_data.get('error')}")
                             validator.created_tasks = validator.received_tasks.copy()
->>>>>>> e46fa554
                     else:
                         print(f"⚠️  No board_id/project_id in workspace")
                         validator.created_tasks = validator.received_tasks.copy()
