--- conflicted
+++ resolved
@@ -1,9 +1,4 @@
 {
-<<<<<<< HEAD
-  "93749b6a-5f91-4d86-9e29-85054136448c": {
-    "id": "93749b6a-5f91-4d86-9e29-85054136448c",
-    "name": "test50 - Main Board",
-=======
   "active_project": {
     "project_id": "488c44dd-978a-4c3d-abd7-dad274e9dd04",
     "_stored_at": "2025-10-06T11:56:44.637808"
@@ -45,13 +40,12 @@
   "44ed31f0-6013-4575-8699-c92208782752": {
     "id": "44ed31f0-6013-4575-8699-c92208782752",
     "name": "test - test",
->>>>>>> e46fa554
     "provider": "planka",
     "provider_config": {
-      "project_id": "1614945202378639068",
-      "project_name": "test50",
-      "board_id": "1614945202504468190",
-      "board_name": "Main Board"
+      "project_id": "1612725664018859025",
+      "project_name": "test",
+      "board_id": "1612727100878357523",
+      "board_name": "test"
     },
     "created_at": "2025-10-05T17:48:46.469752",
     "last_used": "2025-10-05T17:48:46.470857",
@@ -117,9 +111,6 @@
       "discovered",
       "planka"
     ],
-<<<<<<< HEAD
-    "_stored_at": "2025-10-05T22:14:16.121905"
-=======
     "_stored_at": "2025-10-05T08:22:00.598362"
   },
   "088c326b-6358-4fbf-b102-a53ed87d98d6": {
@@ -175,6 +166,5 @@
       "planka"
     ],
     "_stored_at": "2025-10-06T10:47:51.266832"
->>>>>>> e46fa554
   }
 }