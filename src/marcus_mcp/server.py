#!/usr/bin/env python3
"""Marcus MCP Server - Modularized Version.

A lean MCP server implementation that delegates all tool logic
to specialized modules for better maintainability.
"""

import asyncio
import atexit
import json
import logging
import os
import signal
import sys
from datetime import datetime
from pathlib import Path
from typing import Any, Dict, List, Optional, Set

logger = logging.getLogger(__name__)

# Add parent directory to path
sys.path.insert(0, str(Path(__file__).parent.parent.parent))


import mcp.types as types  # noqa: E402
from mcp.server import Server  # noqa: E402
from mcp.server.fastmcp import FastMCP  # noqa: E402
from mcp.server.stdio import stdio_server  # noqa: E402

from src.communication.communication_hub import CommunicationHub  # noqa: E402
from src.config.config_loader import get_config  # noqa: E402
from src.config.settings import Settings  # noqa: E402

# Import for type annotations only
from src.core.assignment_lease import (  # noqa: E402
    AssignmentLeaseManager,
    LeaseMonitor,
)
from src.core.assignment_persistence import AssignmentPersistence  # noqa: E402
from src.core.code_analyzer import CodeAnalyzer  # noqa: E402
from src.core.context import Context  # noqa: E402
from src.core.event_loop_utils import EventLoopLockManager  # noqa: E402
from src.core.events import Events  # noqa: E402
from src.core.models import (  # noqa: E402
    ProjectState,
    RiskLevel,
    TaskAssignment,
    TaskStatus,
    WorkerStatus,
)
from src.core.project_context_manager import ProjectContextManager  # noqa: E402
from src.core.project_registry import ProjectConfig, ProjectRegistry  # noqa: E402
from src.core.service_registry import (  # noqa: E402
    register_marcus_service,
    unregister_marcus_service,
)
from src.cost_tracking.ai_usage_middleware import ai_usage_middleware  # noqa: E402
from src.cost_tracking.token_tracker import token_tracker  # noqa: E402
from src.integrations.ai_analysis_engine import AIAnalysisEngine  # noqa: E402
from src.integrations.kanban_factory import KanbanFactory  # noqa: E402
from src.integrations.kanban_interface import KanbanInterface  # noqa: E402
from src.marcus_mcp.handlers import handle_tool_call  # noqa: E402
from src.marcus_mcp.tool_groups import get_tools_for_endpoint  # noqa: E402
from src.monitoring.assignment_monitor import AssignmentMonitor  # noqa: E402
from src.monitoring.project_monitor import ProjectMonitor  # noqa: E402
from src.visualization.shared_pipeline_events import (  # noqa: E402
    SharedPipelineVisualizer,
)


class MarcusServer:
    """Marcus MCP Server with modularized architecture."""

    def __init__(self) -> None:
        """Initialize Marcus server instance."""
        # Config is already loaded by marcus.py, but ensure it's available
        self.config = get_config()
        self.settings = Settings()

        # Initialize project management components
        self.project_registry = ProjectRegistry()
        self.project_manager = ProjectContextManager(self.project_registry)

        # For backwards compatibility - get default provider
        self.provider = self.config.get("kanban.provider", "planka")

        # Check if in multi-project mode
        self.is_multi_project_mode = self.config.is_multi_project_mode()

        # Create realtime log with line buffering
        # Use absolute path based on Marcus root directory
        marcus_root = Path(__file__).parent.parent.parent
        log_dir = marcus_root / "logs" / "conversations"
        log_dir.mkdir(parents=True, exist_ok=True)
        self.realtime_log = open(
            log_dir / f"realtime_{datetime.now():%Y%m%d_%H%M%S}.jsonl",
            "a",
            buffering=1,  # Line buffering
        )
        atexit.register(self.realtime_log.close)
        atexit.register(unregister_marcus_service)

        # Core components
        self.kanban_client: Optional[KanbanInterface] = (
            None  # Will be set by project manager
        )
        self.ai_engine = AIAnalysisEngine()
        self.monitor = ProjectMonitor()
        self.comm_hub = CommunicationHub()

        # Token tracking for cost monitoring
        self.token_tracker = token_tracker

        # Code analyzer for GitHub
        self.code_analyzer = None
        if self.provider == "github":
            self.code_analyzer = CodeAnalyzer()

        # State tracking
        self.agent_tasks: Dict[str, TaskAssignment] = {}
        self.agent_status: Dict[str, WorkerStatus] = {}
        self.project_state: Optional[ProjectState] = None
        self.project_tasks: List[Any] = []

        # Assignment persistence and locking
        self.assignment_persistence = AssignmentPersistence()
        self._lock_manager = EventLoopLockManager()
        self.tasks_being_assigned: set[str] = set()

        # Subtask management for hierarchical task decomposition
        from src.marcus_mcp.coordinator import SubtaskManager

        self.subtask_manager = SubtaskManager()

        # Assignment monitoring
        self.assignment_monitor: Optional[AssignmentMonitor] = None

        # Lease management
        self.lease_manager: Optional[AssignmentLeaseManager] = None
        self.lease_monitor: Optional[LeaseMonitor] = None

        # Pipeline flow visualization (shared between processes)
        self.pipeline_visualizer = SharedPipelineVisualizer()

        # Track active connections and cleanup state
        self._cleanup_done = False
        self._active_operations: Set[Any] = set()
        self._shutdown_event = asyncio.Event()

        # New enhancement systems (optional based on config)
        # Declare optional attributes
        self.events: Optional[Events] = None
        self.context: Optional[Context] = None
        self.memory: Any = None

        # Get feature configurations with granular settings
        config_loader = get_config()
        events_config = config_loader.get_feature_config("events")
        context_config = config_loader.get_feature_config("context")
        memory_config = config_loader.get_feature_config("memory")
        visibility_config = config_loader.get_feature_config("visibility")

        # Persistence layer (if any enhanced features are enabled)
        self.persistence = None
        if any(
            cfg["enabled"] for cfg in [events_config, context_config, memory_config]
        ):
            from src.core.persistence import Persistence, SQLitePersistence

            # Use SQLite for better performance
            persistence_path = self.config.get(
                "features.persistence_path", "./data/marcus.db"
            )
            self.persistence = Persistence(
                backend=SQLitePersistence(Path(persistence_path))
            )

        # Events system for loose coupling
        if events_config["enabled"]:
            self.events = Events(
                store_history=events_config.get("store_history", True),
                persistence=self.persistence,
            )
        else:
            self.events = None

        # Context system for rich task assignments
        if context_config["enabled"]:
            # Check if we should use hybrid inference
            hybrid_config = config_loader.get_hybrid_inference_config()
            use_hybrid = context_config.get("use_hybrid_inference", True)

            self.context = Context(
                events=self.events,
                persistence=self.persistence,
                use_hybrid_inference=use_hybrid and hybrid_config.enable_ai_inference,
                ai_engine=self.ai_engine if use_hybrid else None,
            )
            # Apply context-specific settings
            if "infer_dependencies" in context_config:
                self.context.default_infer_dependencies = context_config[
                    "infer_dependencies"
                ]
        else:
            self.context = None

        # Memory system for learning and prediction
        if memory_config["enabled"]:
            # Check if we should use enhanced memory
            if memory_config.get("use_v2_predictions", False):
                from src.core.memory_advanced import MemoryAdvanced

                self.memory = MemoryAdvanced(
                    events=self.events, persistence=self.persistence
                )
            else:
                from src.core.memory import Memory

                self.memory = Memory(events=self.events, persistence=self.persistence)

            # Apply memory-specific settings
            if "learning_rate" in memory_config:
                self.memory.learning_rate = memory_config["learning_rate"]
            if "min_samples" in memory_config:
                self.memory.confidence_threshold = memory_config["min_samples"]
        else:
            self.memory = None

        # Event-integrated visualization (if events and visibility enabled)
        self.event_visualizer = None
        if events_config["enabled"] and visibility_config["enabled"]:
            from src.visualization.event_integrated_visualizer import (
                EventIntegratedVisualizer,
            )

            self.event_visualizer = EventIntegratedVisualizer()

        # Log startup
        self.log_event(
            "server_startup",
            {"provider": self.provider, "timestamp": datetime.now().isoformat()},
        )

        # Create MCP server instance
        server: Server[Any] = Server("marcus")
        self.server = server

        # Register handlers
        self._register_handlers()

        # Setup signal handlers for graceful shutdown
        self._setup_signal_handlers()

        # FastMCP instance for HTTP transport (created on demand)
        self._fastmcp: Optional[FastMCP] = None
        self._endpoint_apps: Dict[str, FastMCP] = {}

    @property
    def assignment_lock(self) -> asyncio.Lock:
        """Get assignment lock for the current event loop."""
        return self._lock_manager.get_lock()

    def _register_handlers(self) -> None:
        """Register MCP tool handlers."""

        @self.server.list_tools()  # type: ignore[misc]
        async def handle_list_tools() -> List[types.Tool]:
            """Return list of available tools based on client role."""
            # Import here to avoid circular dependency
            from src.marcus_mcp.tools.auth import get_tool_definitions_for_client

            # Get current client ID if available
            client_id = None
            if hasattr(self, "_current_client_id"):
                client_id = self._current_client_id

            # Get tools based on client access
            return get_tool_definitions_for_client(client_id, self)

        @self.server.call_tool()  # type: ignore[misc]
        async def handle_call_tool(
            name: str, arguments: Optional[Dict[str, Any]]
        ) -> List[types.TextContent | types.ImageContent | types.EmbeddedResource]:
            """Handle tool calls."""
            return await handle_tool_call(name, arguments, self)

        @self.server.list_prompts()  # type: ignore[misc]
        async def handle_list_prompts() -> List[types.Prompt]:
            """Return list of available prompts - not used by Marcus."""
            return []

        @self.server.list_resources()  # type: ignore[misc]
        async def handle_list_resources() -> List[types.Resource]:
            """Return list of available resources - not used by Marcus."""
            return []

        @self.server.read_resource()  # type: ignore[misc]
        async def handle_read_resource(uri: str) -> str:
            """Read a resource - Marcus doesn't use resources currently."""
            raise ValueError(f"Resource not found: {uri}")

        @self.server.get_prompt()  # type: ignore[misc]
        async def handle_get_prompt(
            name: str, arguments: Optional[Dict[str, str]] = None
        ) -> types.GetPromptResult:
            """Get a prompt - Marcus doesn't use prompts currently."""
            raise ValueError(f"Prompt not found: {name}")

    def _setup_signal_handlers(self) -> None:
        """Set up signal handlers for graceful shutdown."""

        def signal_handler(signum: int, frame: Any) -> None:
            """Handle interrupt signals gracefully."""
            print(f"\n⚠️  Received signal {signum}, initiating graceful shutdown...")
            # Set shutdown event
            self._shutdown_event.set()
            # Create task for async cleanup
            if asyncio.get_event_loop().is_running():
                asyncio.create_task(self._cleanup_on_shutdown())
            else:
                # If no event loop, do sync cleanup
                self._sync_cleanup()

        # Register handlers for common interruption signals
        signal.signal(signal.SIGINT, signal_handler)
        signal.signal(signal.SIGTERM, signal_handler)

    def _sync_cleanup(self) -> None:
        """Clean up resources synchronously when event loop is not available."""
        if self._cleanup_done:
            return

        self._cleanup_done = True

        try:
            print("🧹 Performing synchronous cleanup...")

            # Clean up tasks being assigned
            if self.tasks_being_assigned:
                print(
                    f"  Clearing {len(self.tasks_being_assigned)} pending task "
                    "assignments"
                )
                self.tasks_being_assigned.clear()

            # Close realtime log
            if hasattr(self, "realtime_log") and self.realtime_log:
                self.realtime_log.close()

            print("✅ Cleanup completed")

        except Exception as e:
            print(f"❌ Error during cleanup: {e}")

        # Force exit after cleanup
        os._exit(0)

    async def _cleanup_on_shutdown(self) -> None:
        """Clean up resources on shutdown."""
        if self._cleanup_done:
            return

        self._cleanup_done = True

        try:
            print("🧹 Cleaning up active operations...")

            # Clean up tasks being assigned
            if self.tasks_being_assigned:
                print(
                    f"  Clearing {len(self.tasks_being_assigned)} pending task "
                    "assignments"
                )
                self.tasks_being_assigned.clear()

            # Cancel active operations and clean up task assignments
            if self._active_operations:
                print(f"  Cancelling {len(self._active_operations)} active operations")
                for op in self._active_operations:
                    if isinstance(op, str) and op.startswith("task_assignment_"):
                        # Extract task ID and remove from being assigned
                        task_id = op.replace("task_assignment_", "")
                        if task_id in self.tasks_being_assigned:
                            self.tasks_being_assigned.discard(task_id)
                            print(f"    Cleaned up task assignment: {task_id}")
                    elif asyncio.iscoroutine(op) or asyncio.isfuture(op):
                        try:
                            op.cancel()  # type: ignore[union-attr]
                        except AttributeError:
                            pass

            # Stop assignment monitor if running
            if self.assignment_monitor and hasattr(self.assignment_monitor, "_running"):
                self.assignment_monitor._running = False

            # Stop lease monitor if running
            if self.lease_monitor:
                await self.lease_monitor.stop()

            # Close realtime log
            if hasattr(self, "realtime_log") and self.realtime_log:
                self.realtime_log.close()

            # Persist any pending state
            if self.assignment_persistence:
                await self.assignment_persistence.cleanup()

            print("✅ Cleanup completed")

        except Exception as e:
            print(f"❌ Error during cleanup: {e}")

        # Force exit after cleanup
        os._exit(0)

    async def initialize(self) -> None:
        """Initialize all Marcus server components."""
        # Initialize AI engine
        await self.ai_engine.initialize()

        # Initialize project management (skip auto-switch, we do it after sync)
        await self.project_manager.initialize(auto_switch=False)

        # Auto-sync projects from provider (ALWAYS runs - keeps registry in sync)
        logger.info("Auto-syncing projects from Kanban provider...")
        try:
            from src.marcus_mcp.tools.project_management import (
                discover_planka_projects,
            )

            result = await discover_planka_projects(self, {"auto_sync": True})
            if result.get("success"):
                sync_result = result.get("sync_result", {})
                summary = sync_result.get("summary", {})
                logger.info(
                    f"Auto-synced projects: {summary.get('added', 0)} added, "
                    f"{summary.get('updated', 0)} updated, "
                    f"{summary.get('skipped', 0)} skipped"
                )

                # Now switch to active project AFTER auto-sync
                active_project = (
                    await self.project_manager.registry.get_active_project()
                )
                if active_project:
                    logger.info(f"Switching to active project: {active_project.name}")
                    await self.project_manager.switch_project(active_project.id)
            else:
                logger.warning(f"Auto-sync failed: {result.get('error')}")
        except Exception as e:
            logger.warning(f"Failed to auto-sync projects: {e}")

        # Auto-select default project if configured
        default_project_name = self.config.get("default_project_name")
        if default_project_name:
            logger.info(f"Auto-selecting default project: {default_project_name}")
            try:
                from src.marcus_mcp.tools.project_management import select_project

                result = await select_project(
                    self, {"project_name": default_project_name}
                )
                if result.get("success"):
                    logger.info(
                        f"Successfully selected default project: {default_project_name}"
                    )
                else:
                    logger.warning(
                        f"Could not select default project "
                        f"'{default_project_name}': "
                        f"{result.get('error', result.get('message'))}"
                    )
            except Exception as e:
                logger.warning(
                    f"Failed to auto-select default project "
                    f"'{default_project_name}': {e}"
                )

        # CRITICAL: Force creation of all locks in the current event loop
        # This prevents "lock is bound to a different event loop" errors
        _ = self.assignment_lock  # Force lock creation
        if self.assignment_persistence:
            _ = self.assignment_persistence.lock  # Force lock creation
        if self.project_manager:
            _ = self.project_manager.lock  # Force lock creation

        # Check if we're in multi-project mode or legacy mode
        if self.config.is_multi_project_mode():
            # Get kanban client from project manager
            self.kanban_client = await self.project_manager.get_kanban_client()
            if self.kanban_client:
                await self.project_registry.get_active_project()
                # Initialize monitors and lease system even in multi-project mode
                await self._initialize_monitoring_systems()
        else:
            # Legacy mode - create kanban client directly
            await self.initialize_kanban()

            # Migrate to multi-project if needed
            await self._migrate_to_multi_project()

        # If still no kanban client, check if we need to sync config
        if not self.kanban_client and self.config.is_multi_project_mode():
            # Config might have been migrated but not synced to registry
            active_project_id = self.config.get_active_project_id()
            if active_project_id:
                # Check if project exists in registry
                project = await self.project_registry.get_project(active_project_id)
                if not project:
                    # Project is in config but not in registry - sync it
                    projects_config = self.config.get_projects_config()
                    if active_project_id in projects_config:
                        proj_data = projects_config[active_project_id]
                        project = ProjectConfig(
                            id=active_project_id,
                            name=proj_data.get("name", "Default Project"),
                            provider=proj_data.get("provider", "planka"),
                            provider_config=proj_data.get("config", {}),
                            tags=proj_data.get("tags", ["default"]),
                        )
                        await self.project_registry.add_project(project)
                        await self.project_registry.set_active_project(
                            active_project_id
                        )

                        # Now switch to the project
                        await self.project_manager.switch_project(active_project_id)
                        self.kanban_client = (
                            await self.project_manager.get_kanban_client()
                        )

                        # Initialize monitoring systems for the synced project
                        if self.kanban_client:
                            await self._initialize_monitoring_systems()

                        # Project synced - don't print as it interferes with MCP

        # Initialize event visualizer if available
        if self.event_visualizer:
            # EventIntegratedVisualizer doesn't have initialize method
            pass

        # Wrap AI engine for token tracking
        self.ai_engine = ai_usage_middleware.wrap_ai_provider(self.ai_engine)

        # Initialize pattern learning components for API
        from src.api.pattern_learning_init import init_pattern_learning_components

        try:
            init_pattern_learning_components(
                kanban_client=self.kanban_client, ai_engine=self.ai_engine
            )
            # Don't print during initialization - it interferes with MCP stdio
        except Exception:
            # Log error without printing to stderr during initialization
            pass  # nosec B110

        # Don't print during initialization - it interferes with MCP stdio

    async def _migrate_to_multi_project(self) -> None:
        """
        Migrate legacy configuration to multi-project format.

        Note: With auto-sync always enabled, this migration is rarely needed.
        Auto-sync discovers real projects from the Kanban provider on startup,
        so Default Project creation is skipped in most cases.
        """
        if self.kanban_client and not self.config.is_multi_project_mode():
            # Check if we've already migrated (have projects in registry)
            existing_projects = await self.project_registry.list_projects()
            if existing_projects:
                logger.info(
                    f"Skipping migration - {len(existing_projects)} "
                    "projects already in registry"
                )
                return

            # Auto-sync always runs and discovers real projects
            # Skip creating a placeholder Default Project
            logger.info(
                "Skipping Default Project creation - "
                "auto-sync will discover real projects from Kanban provider"
            )
            return

    async def _initialize_monitoring_systems(self) -> None:
        """Initialize assignment monitor and lease manager for current kanban client."""
        if not self.kanban_client:
            return

        # Initialize assignment monitor
        if self.assignment_monitor is None:
            self.assignment_monitor = AssignmentMonitor(
                self.assignment_persistence, self.kanban_client
            )
            await self.assignment_monitor.start()

        # Initialize lease management
        if self.lease_manager is None:
            from src.core.assignment_lease import (
                AssignmentLeaseManager,
                LeaseMonitor,
            )

            # Get lease configuration - project-specific or global
            lease_config = {}

            # Check for project-specific lease config
            if hasattr(self, "project_registry") and self.project_registry:
                active_project = await self.project_registry.get_active_project()
                if active_project and hasattr(active_project, "task_lease"):
                    lease_config = active_project.task_lease

            # Fall back to global config
            if not lease_config:
                lease_config = self.config.get("task_lease", {})

            self.lease_manager = AssignmentLeaseManager(
                self.kanban_client,
                self.assignment_persistence,
                default_lease_hours=lease_config.get("default_hours", 2.0),
                max_renewals=lease_config.get("max_renewals", 10),
                warning_threshold_hours=lease_config.get("warning_hours", 0.5),
                priority_multipliers=lease_config.get("priority_multipliers"),
                complexity_multipliers=lease_config.get("complexity_multipliers"),
                grace_period_minutes=lease_config.get("grace_period_minutes", 30),
                renewal_decay_factor=lease_config.get("renewal_decay_factor", 0.9),
                min_lease_hours=lease_config.get("min_lease_hours", 1.0),
                max_lease_hours=lease_config.get("max_lease_hours", 24.0),
                stuck_task_threshold_renewals=lease_config.get(
                    "stuck_threshold_renewals", 5
                ),
                enable_adaptive_leases=lease_config.get("enable_adaptive", True),
            )
            self.lease_monitor = LeaseMonitor(self.lease_manager)
            await self.lease_monitor.start()
            logger.info("Assignment lease system initialized")

    async def initialize_kanban(self) -> None:
        """Initialize kanban client if not already done."""
        from src.core.error_framework import ErrorContext, KanbanIntegrationError

        if not self.kanban_client:
            try:
                # Ensure configuration is loaded before creating kanban client
                self._ensure_environment_config()

                # Create kanban client
                self.kanban_client = KanbanFactory.create(self.provider)

                # Validate the client supports task creation
                if not hasattr(self.kanban_client, "create_task"):
                    raise KanbanIntegrationError(
                        board_name=self.provider,
                        operation="client_initialization",
                        context=ErrorContext(
                            operation="kanban_initialization",
                            integration_name="mcp_server",
                            custom_context={
                                "provider": self.provider,
                                "details": (
                                    f"Kanban client "
                                    f"{type(self.kanban_client).__name__} "
                                    f"does not support task creation. Expected "
                                    f"KanbanClientWithCreate or compatible."
                                ),
                            },
                        ),
                    )

                # Connect to the kanban board
                if hasattr(self.kanban_client, "connect"):
                    await self.kanban_client.connect()

                # Initialize monitoring systems
                await self._initialize_monitoring_systems()

                # Kanban client initialized successfully

            except Exception as e:
                if isinstance(e, KanbanIntegrationError):
                    raise
                raise KanbanIntegrationError(
                    board_name=self.provider,
                    operation="client_initialization",
                    context=ErrorContext(
                        operation="kanban_initialization",
                        integration_name="mcp_server",
                        custom_context={
                            "provider": self.provider,
                            "details": f"Failed to initialize kanban client: {str(e)}",
                        },
                    ),
                ) from e

    def _ensure_environment_config(self) -> None:
        """Ensure environment variables are set from config_marcus.json."""
        from src.core.error_framework import ConfigurationError, ErrorContext

        try:
            # Load from config_marcus.json if environment variables aren't set
            import json
            from pathlib import Path

            config_path = Path(__file__).parent.parent.parent / "config_marcus.json"
            if config_path.exists():
                with open(config_path, "r") as f:
                    config = json.load(f)

                # Set Planka environment variables if not already set
                if "planka" in config:
                    planka_config = config["planka"]
                    if "PLANKA_BASE_URL" not in os.environ:
                        os.environ["PLANKA_BASE_URL"] = planka_config.get(
                            "base_url", "http://localhost:3333"
                        )
                    if "PLANKA_AGENT_EMAIL" not in os.environ:
                        os.environ["PLANKA_AGENT_EMAIL"] = planka_config.get(
                            "email", "demo@demo.demo"
                        )
                    if "PLANKA_AGENT_PASSWORD" not in os.environ:
                        os.environ["PLANKA_AGENT_PASSWORD"] = planka_config.get(
                            "password", "demo"
                        )
                    if "PLANKA_PROJECT_NAME" not in os.environ:
                        os.environ["PLANKA_PROJECT_NAME"] = config.get(
                            "project_name", "Task Master Test"
                        )

                # Support GitHub if configured in the future
                if "github" in config:
                    github_config = config["github"]
                    if "GITHUB_TOKEN" not in os.environ and github_config.get("token"):
                        os.environ["GITHUB_TOKEN"] = github_config["token"]
                    if "GITHUB_OWNER" not in os.environ and github_config.get("owner"):
                        os.environ["GITHUB_OWNER"] = github_config["owner"]
                    if "GITHUB_REPO" not in os.environ and github_config.get("repo"):
                        os.environ["GITHUB_REPO"] = github_config["repo"]

                # Support Linear if configured in the future
                if "linear" in config:
                    linear_config = config["linear"]
                    if "LINEAR_API_KEY" not in os.environ and linear_config.get(
                        "api_key"
                    ):
                        os.environ["LINEAR_API_KEY"] = linear_config["api_key"]
                    if "LINEAR_TEAM_ID" not in os.environ and linear_config.get(
                        "team_id"
                    ):
                        os.environ["LINEAR_TEAM_ID"] = linear_config["team_id"]

                # Configuration loaded successfully from config_marcus.json

        except FileNotFoundError as e:
            raise ConfigurationError(
                service_name="MCP Server",
                config_type="config_marcus.json",
                missing_field="configuration file",
                context=ErrorContext(
                    operation="environment_config_loading",
                    integration_name="mcp_server",
                ),
            ) from e
        except Exception as e:
            raise ConfigurationError(
                "Failed to load environment configuration for kanban integration",
                context=ErrorContext(
                    operation="environment_config_loading",
                    integration_name="mcp_server",
                    custom_context={
                        "service_name": "MCP Server",
                        "config_type": "environment variables",
                        "missing_field": "kanban configuration",
                        "error": str(e),
                    },
                ),
            ) from e

    def log_event(self, event_type: str, data: Dict[str, Any]) -> None:
        """Log events immediately to realtime log and optionally to Events system."""
        event = {"timestamp": datetime.now().isoformat(), "type": event_type, **data}
        self.realtime_log.write(json.dumps(event) + "\n")

        # Also publish to Events system if available
        if self.events:
            # Run async publish in a fire-and-forget manner
            asyncio.create_task(self._publish_event_async(event_type, data))

    async def _publish_event_async(self, event_type: str, data: Dict[str, Any]) -> None:
        """Publish events asynchronously to the Events system."""
        try:
            source = data.get("source", "marcus")
            if self.events:
                await self.events.publish(event_type, source, data)
        except Exception as e:
            # Don't let event publishing errors affect main flow
            print(f"Error publishing event: {e}", file=sys.stderr)

    async def refresh_project_state(self) -> None:
        """Refresh project state from kanban board."""
        if not self.kanban_client:
            await self.initialize_kanban()

        try:
            # Get all tasks from the board
            if self.kanban_client is not None:
                self.project_tasks = await self.kanban_client.get_all_tasks()

            # Update memory system with project tasks for cascade analysis
            if self.memory and self.project_tasks:
                self.memory.update_project_tasks(self.project_tasks)

            # Update project state
            if self.project_tasks:
                total_tasks = len(self.project_tasks)
                completed_tasks = len(
                    [t for t in self.project_tasks if t.status == TaskStatus.DONE]
                )
                in_progress_tasks = len(
                    [
                        t
                        for t in self.project_tasks
                        if t.status == TaskStatus.IN_PROGRESS
                    ]
                )

                board_id = getattr(self.kanban_client, "board_id", "unknown")
                self.project_state = ProjectState(
                    board_id=board_id,
                    project_name="Current Project",  # Would need to get from board
                    total_tasks=total_tasks,
                    completed_tasks=completed_tasks,
                    in_progress_tasks=in_progress_tasks,
                    blocked_tasks=0,  # Would need to track this separately
                    progress_percent=(
                        (completed_tasks / total_tasks * 100)
                        if total_tasks > 0
                        else 0.0
                    ),
                    overdue_tasks=[],  # Would need to check due dates
                    team_velocity=0.0,  # Would need to calculate
                    risk_level=RiskLevel.LOW,  # Simplified
                    last_updated=datetime.now(),
                )

            # Create a JSON-serializable version of project_state
            project_state_data = None
            if self.project_state:
                project_state_data = {
                    "board_id": self.project_state.board_id,
                    "project_name": self.project_state.project_name,
                    "total_tasks": self.project_state.total_tasks,
                    "completed_tasks": self.project_state.completed_tasks,
                    "in_progress_tasks": self.project_state.in_progress_tasks,
                    "blocked_tasks": self.project_state.blocked_tasks,
                    "progress_percent": self.project_state.progress_percent,
                    "team_velocity": self.project_state.team_velocity,
                    "risk_level": self.project_state.risk_level.value,  # Enum to str
                    "last_updated": self.project_state.last_updated.isoformat(),
                }

            self.log_event(
                "project_state_refreshed",
                {
                    "task_count": len(self.project_tasks),
                    "project_state": project_state_data,
                },
            )

        except Exception as e:
            self.log_event("project_state_refresh_error", {"error": str(e)})
            raise

    def _create_fastmcp(self) -> FastMCP:
        """Create and configure FastMCP instance with agent tools by default."""
        if self._fastmcp is None:
            # Check if we should use all tools or agent tools
            use_all_tools = "--all-tools" in sys.argv

            if use_all_tools:
                self._fastmcp = FastMCP(
                    "marcus",
                    instructions=(
                        "Marcus - Multi-Agent Resource Coordination and "
                        "Understanding System (All Tools)"
                    ),
                )
                # Register all tools with FastMCP
                self._register_fastmcp_tools()
            else:
                # Default to agent tools for new users
                self._fastmcp = FastMCP(
                    "marcus-agent",
                    instructions=(
                        "Marcus - Multi-Agent Resource Coordination and "
                        "Understanding System (Agent Mode)"
                    ),
                )
                # Register only agent tools
                self._register_endpoint_tools(self._fastmcp, "agent")

        return self._fastmcp

    def _create_endpoint_app(self, endpoint_type: str) -> FastMCP:
        """Create FastMCP instance for a specific endpoint type."""
        if endpoint_type not in self._endpoint_apps:
            # Create unique app name for each endpoint
            app_name = f"marcus-{endpoint_type}"
            instructions = {
                "human": "Marcus MCP Server - Human Developer Tools",
                "agent": "Marcus MCP Server - Autonomous Agent Tools",
                "analytics": "Marcus MCP Server - Analytics & Monitoring Tools",
            }.get(endpoint_type, "Marcus MCP Server")

            # Create FastMCP instance
            app = FastMCP(app_name, instructions=instructions)

            # Register only tools allowed for this endpoint
            self._register_endpoint_tools(app, endpoint_type)

            self._endpoint_apps[endpoint_type] = app

        return self._endpoint_apps[endpoint_type]

    def _register_fastmcp_tools(self) -> None:
        """Register all tools with FastMCP instance."""
        # Import only what we need for avoiding duplicates
        # Actual imports happen inside each function to avoid conflicts

        if self._fastmcp is None:
            raise RuntimeError("FastMCP instance not initialized")

        # Store reference to self for closures
        server = self

        # Register core tools with proper signatures
        @self._fastmcp.tool()  # type: ignore[misc]
        async def ping(echo: str = "") -> Dict[str, Any]:
            """Check Marcus status and connectivity."""
            from .tools.system import ping as ping_impl

            return await ping_impl(echo=echo, state=server)

        @self._fastmcp.tool()  # type: ignore[misc]
        async def register_agent(
            agent_id: str, name: str, role: str, skills: List[str] = []
        ) -> Dict[str, Any]:
            """Register a new agent with the Marcus system."""
            from .tools.agent import register_agent as impl

            return await impl(
                agent_id=agent_id, name=name, role=role, skills=skills, state=server
            )

        @self._fastmcp.tool()  # type: ignore[misc]
        async def get_agent_status(agent_id: str) -> Dict[str, Any]:
            """Get status and current assignment for an agent."""
            from .tools.agent import get_agent_status as impl

            return await impl(agent_id=agent_id, state=server)

        @self._fastmcp.tool()  # type: ignore[misc]
        async def request_next_task(agent_id: str) -> Dict[str, Any]:
            """Request the next optimal task assignment for an agent."""
            from .tools.task import request_next_task as impl

            result = await impl(agent_id=agent_id, state=server)
            return result  # type: ignore[no-any-return]

        @self._fastmcp.tool()  # type: ignore[misc]
        async def report_task_progress(
            agent_id: str,
            task_id: str,
            status: str,
            progress: int = 0,
            message: str = "",
        ) -> Dict[str, Any]:
            """Report progress on a task."""
            from .tools.task import report_task_progress as impl

            return await impl(
                agent_id=agent_id,
                task_id=task_id,
                status=status,
                progress=progress,
                message=message,
                state=server,
            )

        @self._fastmcp.tool()  # type: ignore[misc]
        async def report_blocker(
            agent_id: str,
            task_id: str,
            blocker_description: str,
            severity: str = "medium",
        ) -> Dict[str, Any]:
            """Report a blocker on a task."""
            from .tools.task import report_blocker as impl

            return await impl(
                agent_id=agent_id,
                task_id=task_id,
                blocker_description=blocker_description,
                severity=severity,
                state=server,
            )

        @self._fastmcp.tool()  # type: ignore[misc]
        async def get_all_board_tasks(board_id: str, project_id: str) -> Dict[str, Any]:
            """Get all tasks from a specific Planka board for validation/inspection."""
            from .tools.task import get_all_board_tasks as impl

            return await impl(
                board_id=board_id,
                project_id=project_id,
                state=server,
            )

        @self._fastmcp.tool()  # type: ignore[misc]
        async def get_project_status() -> Dict[str, Any]:
            """Get current project status and metrics."""
            from .tools.project import get_project_status as impl

            result = await impl(state=server)
            return (
                dict(result)
                if isinstance(result, dict)
                else {"error": "Invalid response format"}
            )

        @self._fastmcp.tool()  # type: ignore[misc]
        async def create_project(
            description: str,
            project_name: str,
            options: Optional[Dict[str, Any]] = None,
        ) -> Dict[str, Any]:
            """Create a complete project from natural language description."""
            from .tools.nlp import create_project as impl

            return await impl(
                description=description,
                project_name=project_name,
                options=options,
                state=server,
            )

    def _register_endpoint_tools(self, app: FastMCP, endpoint_type: str) -> None:
        """Register tools for a specific endpoint based on allowed tools."""
        # Get allowed tools for this endpoint
        allowed_tools = get_tools_for_endpoint(endpoint_type)

        # Store reference to self for closures
        server = self

        # Register each allowed tool
        if "ping" in allowed_tools:

            @app.tool()  # type: ignore[misc]
            async def ping(echo: str = "") -> Dict[str, Any]:
                """Check Marcus status and connectivity."""
                from .tools.system import ping as ping_impl

                return await ping_impl(echo=echo, state=server)

        if "authenticate" in allowed_tools:

            @app.tool()  # type: ignore[misc]
            async def authenticate(
                client_id: str,
                client_type: str,
                role: str,
                metadata: Optional[Dict[str, Any]] = None,
            ) -> Dict[str, Any]:
                """Authenticate a client with role-based access."""
                from .tools.auth import authenticate as auth_impl

                return await auth_impl(
                    client_id=client_id,
                    client_type=client_type,
                    role=role,
                    metadata=metadata,
                    state=server,
                )

        if "register_agent" in allowed_tools:

            @app.tool()  # type: ignore[misc]
            async def register_agent(
                agent_id: str, name: str, role: str, skills: List[str] = []
            ) -> Dict[str, Any]:
                """Register a new agent with the Marcus system."""
                from .tools.agent import register_agent as impl

                return await impl(
                    agent_id=agent_id, name=name, role=role, skills=skills, state=server
                )

        if "get_agent_status" in allowed_tools:

            @app.tool()  # type: ignore[misc]
            async def get_agent_status(agent_id: str) -> Dict[str, Any]:
                """Get status and current assignment for an agent."""
                from .tools.agent import get_agent_status as impl

                return await impl(agent_id=agent_id, state=server)

        if "request_next_task" in allowed_tools:

            @app.tool()  # type: ignore[misc]
            async def request_next_task(agent_id: str) -> Dict[str, Any]:
                """Request the next optimal task assignment for an agent."""
                from .tools.task import request_next_task as impl

                result = await impl(agent_id=agent_id, state=server)
                return (
                    dict(result)
                    if isinstance(result, dict)
                    else {"error": "Invalid response format"}
                )

        if "report_task_progress" in allowed_tools:

            @app.tool()  # type: ignore[misc]
            async def report_task_progress(
                agent_id: str,
                task_id: str,
                status: str,
                progress: int = 0,
                message: str = "",
            ) -> Dict[str, Any]:
                """Report progress on a task."""
                from .tools.task import report_task_progress as impl

                return await impl(
                    agent_id=agent_id,
                    task_id=task_id,
                    status=status,
                    progress=progress,
                    message=message,
                    state=server,
                )

        if "report_blocker" in allowed_tools:

            @app.tool()  # type: ignore[misc]
            async def report_blocker(
                agent_id: str,
                task_id: str,
                blocker_description: str,
                severity: str = "medium",
            ) -> Dict[str, Any]:
                """Report a blocker on a task."""
                from .tools.task import report_blocker as impl

                return await impl(
                    agent_id=agent_id,
                    task_id=task_id,
                    blocker_description=blocker_description,
                    severity=severity,
                    state=server,
                )

        if "get_all_board_tasks" in allowed_tools:

            @app.tool()  # type: ignore[misc]
            async def get_all_board_tasks(
                board_id: str, project_id: str
            ) -> Dict[str, Any]:
<<<<<<< HEAD
                """
                Get all tasks from a Planka board for validation.
                """
=======
                """Get all tasks from a specific Planka board."""
>>>>>>> e46fa554
                from .tools.task import get_all_board_tasks as impl

                return await impl(
                    board_id=board_id,
                    project_id=project_id,
                    state=server,
                )

        if "get_project_status" in allowed_tools:

            @app.tool()  # type: ignore[misc]
            async def get_project_status() -> Dict[str, Any]:
                """Get current project status and metrics."""
                from .tools.project import get_project_status as impl

                return await impl(state=server)  # type: ignore[no-any-return]

        if "create_project" in allowed_tools:

            @app.tool()  # type: ignore[misc]
            async def create_project(
                description: str,
                project_name: str,
                options: Optional[Dict[str, Any]] = None,
            ) -> Dict[str, Any]:
                """
                Create a complete project from natural language description.

                Automatically discovers existing projects by name or creates new ones.
                Breaks down description into tasks with priorities and dependencies.

                Parameters
                ----------
                description : str
                    Natural language project description
                project_name : str
                    Name for the project
                options : Optional[Dict[str, Any]]
                    Optional settings:
                    - mode: "auto" (default) | "new_project" | "select_project"
                      - auto: Find existing or create new
                      - new_project: Force create new (skip discovery)
                      - select_project: Find and select existing (no task creation)
                    - project_id: Use specific project ID (skips discovery)
                    - complexity: "prototype" | "standard" | "enterprise"
                    - provider: "planka" | "github" | "linear"

                Returns
                -------
                Dict[str, Any]
                    Dict with success, project_id, tasks_created, and board info.
                """
                from .tools.nlp import create_project as impl

                return await impl(
                    description=description,
                    project_name=project_name,
                    options=options,
                    state=server,
                )

        if "create_tasks" in allowed_tools:

            @app.tool()  # type: ignore[misc]
            async def create_tasks(
                task_description: str,
                board_name: Optional[str] = None,
                project_name: Optional[str] = None,
                options: Optional[Dict[str, Any]] = None,
            ) -> Dict[str, Any]:
                """
                Create tasks on an existing project and board using natural language.

                This tool is similar to create_project but works on existing
                projects. It can either use an existing board or create a new
                board within the project.

                Parameters
                ----------
                task_description : str
                    Natural language description of the tasks to create
                board_name : Optional[str]
                    Board name to use. If not provided, uses the active project's board.
                    If the board doesn't exist, it will be created.
                project_name : Optional[str]
                    Project name to use. If not provided, uses the active project.
                options : Optional[Dict[str, Any]]
                    Optional configuration:
                    - complexity: "prototype", "standard" (default), "enterprise"
                    - team_size: 1-20 for estimation (default: 1)
                    - create_board: bool - Force create new board (default: False)

                Returns
                -------
                Dict[str, Any]
                    On success: {success, tasks_created, board: {project_id,
                    board_id, board_name}}. On error: {success: False, error: str}
                """
                from .tools.nlp import create_tasks as impl

                return await impl(
                    task_description=task_description,
                    board_name=board_name,
                    project_name=project_name,
                    options=options,
                    state=server,
                )

        if "list_projects" in allowed_tools:

            @app.tool()  # type: ignore[misc]
            async def list_projects() -> List[Dict[str, Any]]:
                """List all available projects."""
                from .tools.project_management import list_projects as impl

                return await impl(server, {})

        if "select_project" in allowed_tools:

            @app.tool()  # type: ignore[misc]
            async def select_project(
                project_name: Optional[str] = None, project_id: Optional[str] = None
            ) -> Dict[str, Any]:
                """Select an existing project to work on."""
                from .tools.project_management import select_project as impl

                return await impl(
                    server, {"project_name": project_name, "project_id": project_id}
                )

        if "discover_planka_projects" in allowed_tools:

            @app.tool()  # type: ignore[misc]
            async def discover_planka_projects(
                auto_sync: bool = False,
            ) -> Dict[str, Any]:
                """
                Discover all projects from Planka automatically.

                Optionally auto-sync them into Marcus's registry.
                """
                from .tools.project_management import discover_planka_projects as impl

                return await impl(server, {"auto_sync": auto_sync})

        if "sync_projects" in allowed_tools:

            @app.tool()  # type: ignore[misc]
            async def sync_projects(projects: List[Dict[str, Any]]) -> Dict[str, Any]:
                """Sync projects from Planka/provider into Marcus registry."""
                from .tools.project_management import sync_projects as impl

                return await impl(server, {"projects": projects})

        if "switch_project" in allowed_tools:

            @app.tool()  # type: ignore[misc]
            async def switch_project(project_name: str) -> Dict[str, Any]:
                """Switch to a different project."""
                from .tools.project_management import switch_project as impl

                return await impl(server, {"project_name": project_name})

        if "get_current_project" in allowed_tools:

            @app.tool()  # type: ignore[misc]
            async def get_current_project() -> Dict[str, Any]:
                """Get the currently active project."""
                from .tools.project_management import get_current_project as impl

                return await impl(server, {})

        if "add_feature" in allowed_tools:

            @app.tool()  # type: ignore[misc]
            async def add_feature(
                description: str,
                context: Optional[Dict[str, Any]] = None,
            ) -> Dict[str, Any]:
                """Add a feature to existing project using natural language."""
                from .tools.nlp import add_feature as impl

                return await impl(
                    feature_description=description,
                    integration_point="current",
                    state=server,
                )

        if "get_usage_report" in allowed_tools:

            @app.tool()  # type: ignore[misc]
            async def get_usage_report(
                start_date: Optional[str] = None,
                end_date: Optional[str] = None,
                group_by: str = "day",
            ) -> Dict[str, Any]:
                """Generate usage analytics and audit reports."""
                from .tools.audit_tools import get_usage_report as impl

                return await impl(
                    days=7,
                    state=server,
                )

        # Experiment tracking tools
        if "start_experiment" in allowed_tools:

            @app.tool()  # type: ignore[misc]
            async def start_experiment(
                experiment_name: str,
                board_id: Optional[str] = None,
                project_id: Optional[str] = None,
                run_name: Optional[str] = None,
                tracking_interval: int = 30,
                params: Optional[Dict[str, Any]] = None,
                tags: Optional[Dict[str, str]] = None,
            ) -> Dict[str, Any]:
                """Start a live experiment with MLflow tracking."""
                from .tools.experiments import start_experiment as impl

                return await impl(
                    experiment_name=experiment_name,
                    board_id=board_id,
                    project_id=project_id,
                    run_name=run_name,
                    tracking_interval=tracking_interval,
                    params=params,
                    tags=tags,
                    state=self,
                )

        if "end_experiment" in allowed_tools:

            @app.tool()  # type: ignore[misc]
            async def end_experiment() -> Dict[str, Any]:
                """End the current experiment and finalize results."""
                from .tools.experiments import end_experiment as impl

                return await impl()

        if "get_experiment_status" in allowed_tools:

            @app.tool()  # type: ignore[misc]
            async def get_experiment_status() -> Dict[str, Any]:
                """Get the status of the current experiment."""
                from .tools.experiments import get_experiment_status as impl

                return await impl()

        if "get_task_context" in allowed_tools:

            @app.tool()  # type: ignore[misc]
            async def get_task_context(task_id: str) -> Dict[str, Any]:
                """Get the full context for a specific task."""
                from .tools.context import get_task_context as impl

                return await impl(task_id=task_id, state=server)

        if "log_decision" in allowed_tools:

            @app.tool()  # type: ignore[misc]
            async def log_decision(
                agent_id: str,
                task_id: str,
                decision: str,
            ) -> Dict[str, Any]:
                """Log an architectural decision."""
                from .tools.context import log_decision as impl

                return await impl(
                    agent_id=agent_id,
                    task_id=task_id,
                    decision=decision,
                    state=server,
                )

        if "log_artifact" in allowed_tools:

            @app.tool()  # type: ignore[misc]
            async def log_artifact(
                task_id: str,
                filename: str,
                content: str,
                artifact_type: str,
                project_root: str,
                description: str = "",
                location: Optional[str] = None,
            ) -> Dict[str, Any]:
                """
                Store an artifact with smart location management.

                Marcus accepts ANY artifact type, making it domain-agnostic.
                Use domain-specific types like "podcast-script", "research",
                "video-storyboard", "marketing-copy", etc.

                Standard types (with predefined locations):
                - specification → docs/specifications/
                - api → docs/api/
                - design → docs/design/
                - architecture → docs/architecture/
                - documentation → docs/
                - reference → docs/references/
                - temporary → tmp/artifacts/

                Custom types:
                - Any other type → docs/artifacts/ (default fallback)

                Parameters
                ----------
                task_id : str
                    The current task ID
                filename : str
                    Name for the artifact file
                content : str
                    The artifact content to store
                artifact_type : str
                    Type of artifact (any string accepted - use descriptive names
                    like "podcast-script", "research", "video-storyboard", etc.)
                project_root : str
                    REQUIRED: Absolute path to the project root directory where
                    artifacts will be created. All agents working on the same
                    project MUST use the same project_root path.
                    Example: /Users/username/projects/my-app
                description : str, optional
                    Description of the artifact
                location : str, optional
                    Override the default location with a custom relative path

                Returns
                -------
                Dict[str, Any]
                    Result with artifact location and storage details
                """
                from .tools.attachment import log_artifact as impl

                return await impl(
                    task_id=task_id,
                    filename=filename,
                    content=content,
                    artifact_type=artifact_type,
                    project_root=project_root,
                    description=description,
                    location=location,
                    state=server,
                )

        if "check_task_dependencies" in allowed_tools:

            @app.tool()  # type: ignore[misc]
            async def check_task_dependencies(task_id: str) -> Dict[str, Any]:
                """Check dependencies for a specific task."""
                from .tools.board_health import check_task_dependencies as impl

                return await impl(task_id=task_id, state=server)

        # Prediction and AI intelligence tools
        if "predict_completion_time" in allowed_tools:

            @app.tool()  # type: ignore[misc]
            async def predict_completion_time(
                project_id: Optional[str] = None,
                include_confidence: bool = True,
            ) -> Dict[str, Any]:
                """Predict project completion time with confidence intervals."""
                from .tools.predictions import predict_completion_time as impl

                return await impl(
                    project_id=project_id,
                    include_confidence=include_confidence,
                    state=server,
                )

        if "predict_task_outcome" in allowed_tools:

            @app.tool()  # type: ignore[misc]
            async def predict_task_outcome(
                task_id: str,
                agent_id: Optional[str] = None,
            ) -> Dict[str, Any]:
                """Predict the outcome of a task assignment."""
                from .tools.predictions import predict_task_outcome as impl

                return await impl(
                    task_id=task_id,
                    agent_id=agent_id,
                    state=server,
                )

        if "predict_blockage_probability" in allowed_tools:

            @app.tool()  # type: ignore[misc]
            async def predict_blockage_probability(
                task_id: str,
                include_mitigation: bool = True,
            ) -> Dict[str, Any]:
                """Predict probability of task becoming blocked."""
                from .tools.predictions import predict_blockage_probability as impl

                return await impl(
                    task_id=task_id,
                    include_mitigation=include_mitigation,
                    state=server,
                )

        if "predict_cascade_effects" in allowed_tools:

            @app.tool()  # type: ignore[misc]
            async def predict_cascade_effects(
                task_id: str,
                delay_days: int = 1,
            ) -> Dict[str, Any]:
                """Predict cascade effects of task delays."""
                from .tools.predictions import predict_cascade_effects as impl

                return await impl(
                    task_id=task_id,
                    delay_days=delay_days,
                    state=server,
                )

        if "get_task_assignment_score" in allowed_tools:

            @app.tool()  # type: ignore[misc]
            async def get_task_assignment_score(
                task_id: str,
                agent_id: str,
            ) -> Dict[str, Any]:
                """Get assignment fitness score for agent-task pairing."""
                from .tools.predictions import get_task_assignment_score as impl

                return await impl(
                    task_id=task_id,
                    agent_id=agent_id,
                    state=server,
                )

        # Analytics and metrics tools
        if "get_system_metrics" in allowed_tools:

            @app.tool()  # type: ignore[misc]
            async def get_system_metrics(
                time_window: str = "1h",
            ) -> Dict[str, Any]:
                """Get current system-wide performance metrics."""
                from .tools.analytics import get_system_metrics as impl

                return await impl(
                    time_window=time_window,
                    state=server,
                )

        if "get_agent_metrics" in allowed_tools:

            @app.tool()  # type: ignore[misc]
            async def get_agent_metrics(
                agent_id: str,
                time_window: str = "7d",
            ) -> Dict[str, Any]:
                """Get performance metrics for a specific agent."""
                from .tools.analytics import get_agent_metrics as impl

                return await impl(
                    agent_id=agent_id,
                    time_window=time_window,
                    state=server,
                )

        if "get_project_metrics" in allowed_tools:

            @app.tool()  # type: ignore[misc]
            async def get_project_metrics(
                project_id: Optional[str] = None,
                time_window: str = "7d",
            ) -> Dict[str, Any]:
                """Get metrics for a project including velocity and health."""
                from .tools.analytics import get_project_metrics as impl

                return await impl(
                    project_id=project_id,
                    time_window=time_window,
                    state=server,
                )

        if "get_task_metrics" in allowed_tools:

            @app.tool()  # type: ignore[misc]
            async def get_task_metrics(
                time_window: str = "30d",
                group_by: str = "status",
            ) -> Dict[str, Any]:
                """Get aggregated task metrics grouped by various fields."""
                from .tools.analytics import get_task_metrics as impl

                return await impl(
                    time_window=time_window,
                    group_by=group_by,
                    state=server,
                )

        # Code production metrics tools
        if "get_code_metrics" in allowed_tools:

            @app.tool()  # type: ignore[misc]
            async def get_code_metrics(
                agent_id: str,
                start_date: Optional[str] = None,
                end_date: Optional[str] = None,
            ) -> Dict[str, Any]:
                """Get code production metrics for a specific agent."""
                from .tools.code_metrics import get_code_metrics as impl

                return await impl(
                    agent_id=agent_id,
                    start_date=start_date,
                    end_date=end_date,
                    state=server,
                )

        if "get_repository_metrics" in allowed_tools:

            @app.tool()  # type: ignore[misc]
            async def get_repository_metrics(
                repository: str,
                time_window: str = "7d",
            ) -> Dict[str, Any]:
                """Get code metrics for an entire repository."""
                from .tools.code_metrics import get_repository_metrics as impl

                return await impl(
                    repository=repository,
                    time_window=time_window,
                    state=server,
                )

        if "get_code_review_metrics" in allowed_tools:

            @app.tool()  # type: ignore[misc]
            async def get_code_review_metrics(
                agent_id: Optional[str] = None,
                time_window: str = "7d",
            ) -> Dict[str, Any]:
                """Get code review activity and participation metrics."""
                from .tools.code_metrics import get_code_review_metrics as impl

                return await impl(
                    agent_id=agent_id,
                    time_window=time_window,
                    state=server,
                )

        if "get_code_quality_metrics" in allowed_tools:

            @app.tool()  # type: ignore[misc]
            async def get_code_quality_metrics(
                repository: str,
                branch: str = "main",
            ) -> Dict[str, Any]:
                """Get code quality metrics from static analysis."""
                from .tools.code_metrics import get_code_quality_metrics as impl

                return await impl(
                    repository=repository,
                    branch=branch,
                    state=server,
                )

        # Pipeline tools
        if "pipeline_replay_start" in allowed_tools:

            @app.tool()  # type: ignore[misc]
            async def pipeline_replay_start(flow_id: str) -> Dict[str, Any]:
                """Start replay session for a pipeline flow."""
                from .tools.pipeline import start_replay as impl

                return await impl(server, {"flow_id": flow_id})

        if "pipeline_replay_forward" in allowed_tools:

            @app.tool()  # type: ignore[misc]
            async def pipeline_replay_forward() -> Dict[str, Any]:
                """Step forward in pipeline replay."""
                from .tools.pipeline import replay_step_forward as impl

                return await impl(server, {})

        if "pipeline_replay_backward" in allowed_tools:

            @app.tool()  # type: ignore[misc]
            async def pipeline_replay_backward() -> Dict[str, Any]:
                """Step backward in pipeline replay."""
                from .tools.pipeline import replay_step_backward as impl

                return await impl(server, {})

        if "pipeline_replay_jump" in allowed_tools:

            @app.tool()  # type: ignore[misc]
            async def pipeline_replay_jump(position: int) -> Dict[str, Any]:
                """Jump to specific position in replay."""
                from .tools.pipeline import replay_jump_to as impl

                return await impl(server, {"position": position})

        if "what_if_start" in allowed_tools:

            @app.tool()  # type: ignore[misc]
            async def what_if_start(flow_id: str) -> Dict[str, Any]:
                """Start what-if analysis session."""
                from .tools.pipeline import start_what_if_analysis as impl

                return await impl(server, {"flow_id": flow_id})

        if "what_if_simulate" in allowed_tools:

            @app.tool()  # type: ignore[misc]
            async def what_if_simulate(
                modifications: List[Dict[str, Any]],
            ) -> Dict[str, Any]:
                """Simulate pipeline with modifications."""
                from .tools.pipeline import simulate_modification as impl

                return await impl(server, {"modifications": modifications})

        if "what_if_compare" in allowed_tools:

            @app.tool()  # type: ignore[misc]
            async def what_if_compare() -> Dict[str, Any]:
                """Compare all what-if scenarios."""
                from .tools.pipeline import compare_what_if_scenarios as impl

                return await impl(server, {})

        if "pipeline_compare" in allowed_tools:

            @app.tool()  # type: ignore[misc]
            async def pipeline_compare(flow_ids: List[str]) -> Dict[str, Any]:
                """Compare multiple pipeline flows."""
                from .tools.pipeline import compare_pipelines as impl

                return await impl(server, {"flow_ids": flow_ids})

        if "pipeline_report" in allowed_tools:

            @app.tool()  # type: ignore[misc]
            async def pipeline_report(
                flow_id: str, format: str = "html"
            ) -> Dict[str, Any]:
                """Generate pipeline report."""
                from .tools.pipeline import generate_report as impl

                return await impl(server, {"flow_id": flow_id, "format": format})

        if "pipeline_monitor_dashboard" in allowed_tools:

            @app.tool()  # type: ignore[misc]
            async def pipeline_monitor_dashboard() -> Dict[str, Any]:
                """Get live monitoring dashboard data."""
                from .tools.pipeline import get_live_dashboard as impl

                return await impl(server, {})

        if "pipeline_monitor_flow" in allowed_tools:

            @app.tool()  # type: ignore[misc]
            async def pipeline_monitor_flow(flow_id: str) -> Dict[str, Any]:
                """Track specific flow progress."""
                from .tools.pipeline import track_flow_progress as impl

                return await impl(server, {"flow_id": flow_id})

        if "pipeline_predict_risk" in allowed_tools:

            @app.tool()  # type: ignore[misc]
            async def pipeline_predict_risk(flow_id: str) -> Dict[str, Any]:
                """Predict failure risk for a flow."""
                from .tools.pipeline import predict_failure_risk as impl

                return await impl(server, {"flow_id": flow_id})

        if "pipeline_recommendations" in allowed_tools:

            @app.tool()  # type: ignore[misc]
            async def pipeline_recommendations(flow_id: str) -> Dict[str, Any]:
                """Get recommendations for a pipeline flow."""
                from .tools.pipeline import get_recommendations as impl

                return await impl(server, {"flow_id": flow_id})

        if "pipeline_find_similar" in allowed_tools:

            @app.tool()  # type: ignore[misc]
            async def pipeline_find_similar(
                flow_id: str, limit: int = 5
            ) -> Dict[str, Any]:
                """Find similar pipeline flows."""
                from .tools.pipeline import find_similar_flows as impl

                return await impl(server, {"flow_id": flow_id, "limit": limit})

        # Project management tools
        if "add_project" in allowed_tools:

            @app.tool()  # type: ignore[misc]
            async def add_project(
                name: str,
                provider: str,
                config: Dict[str, Any],
                tags: List[str] = [],
                make_active: bool = True,
            ) -> Dict[str, Any]:
                """Add a new project configuration."""
                from .tools.project_management import add_project as impl

                return await impl(
                    server,
                    {
                        "name": name,
                        "provider": provider,
                        "config": config,
                        "tags": tags,
                        "make_active": make_active,
                    },
                )

        if "remove_project" in allowed_tools:

            @app.tool()  # type: ignore[misc]
            async def remove_project(
                project_id: str, confirm: bool = False
            ) -> Dict[str, Any]:
                """Remove a project from the registry."""
                from .tools.project_management import remove_project as impl

                return await impl(
                    server,
                    {"project_id": project_id, "confirm": confirm},
                )

        if "update_project" in allowed_tools:

            @app.tool()  # type: ignore[misc]
            async def update_project(
                project_id: str,
                name: Optional[str] = None,
                tags: Optional[List[str]] = None,
                config: Optional[Dict[str, Any]] = None,
            ) -> Dict[str, Any]:
                """Update project configuration."""
                from .tools.project_management import update_project as impl

                return await impl(
                    server,
                    {
                        "project_id": project_id,
                        "name": name,
                        "tags": tags,
                        "config": config,
                    },
                )

        # Agent management tools
        if "list_registered_agents" in allowed_tools:

            @app.tool()  # type: ignore[misc]
            async def list_registered_agents() -> Dict[str, Any]:
                """List all registered agents."""
                from .tools.agent import list_registered_agents as impl

                return await impl(state=server)

        if "check_assignment_health" in allowed_tools:

            @app.tool()  # type: ignore[misc]
            async def check_assignment_health() -> Dict[str, Any]:
                """Check the health of the assignment tracking system."""
                from .tools.system import check_assignment_health as impl

                return await impl(state=server)

        if "check_board_health" in allowed_tools:

            @app.tool()  # type: ignore[misc]
            async def check_board_health() -> Dict[str, Any]:
                """Analyze overall board health and detect systemic issues."""
                from .tools.board_health import check_board_health as impl

                return await impl(state=server)

    async def run(self) -> None:
        """Run the MCP server."""
        try:
            # Force unbuffered output for immediate response delivery
            import os
            import sys

            # Set Python to use unbuffered output
            os.environ["PYTHONUNBUFFERED"] = "1"

            # Ensure stdout/stderr are unbuffered
            if hasattr(sys.stdout, "reconfigure"):
                sys.stdout.reconfigure(line_buffering=True)
            if hasattr(sys.stderr, "reconfigure"):
                sys.stderr.reconfigure(line_buffering=True)

            async with stdio_server() as (read_stream, write_stream):
                # Enable debug logging if requested
                if os.environ.get("MCP_DEBUG") == "1":
                    from .debug_stdio_simple import wrap_stdio_for_debug

                    read_stream, write_stream = wrap_stdio_for_debug(
                        read_stream, write_stream
                    )

                try:
                    await self.server.run(
                        read_stream,
                        write_stream,
                        self.server.create_initialization_options(),
                    )
                finally:
                    # Cancel all pending tasks to ensure clean shutdown
                    pending = asyncio.all_tasks() - {asyncio.current_task()}
                    for task in pending:
                        task.cancel()

                    # Wait briefly for cancellations
                    if pending:
                        await asyncio.gather(*pending, return_exceptions=True)
        except Exception as e:
            print(f"❌ MCP server error: {e}", file=sys.stderr)
            import traceback

            traceback.print_exc(file=sys.stderr)
            raise


async def run_multi_endpoint_server(server: MarcusServer) -> None:
    """Run Marcus with multiple endpoints on different ports."""
    import argparse
    import asyncio

    import uvicorn

    # Parse command line arguments for port overrides
    parser = argparse.ArgumentParser()
    parser.add_argument("--multi", action="store_true")
    parser.add_argument("--human-port", type=int)
    parser.add_argument("--agent-port", type=int)
    parser.add_argument("--analytics-port", type=int)
    args, _ = parser.parse_known_args()

    # Get multi-endpoint config
    config = get_config()
    base_config = config.get(
        "multi_endpoint",
        {
            "human": {"port": 4298, "enabled": True},
            "agent": {"port": 4299, "enabled": True},
            "analytics": {"port": 4300, "enabled": True},
        },
    )

    # Override ports with command line arguments if provided
    multi_endpoint_config = {}
    for endpoint_type in ["human", "agent", "analytics"]:
        multi_endpoint_config[endpoint_type] = base_config.get(endpoint_type, {}).copy()

        # Check for command line override
        port_arg = getattr(args, f"{endpoint_type}_port", None)
        if port_arg:
            multi_endpoint_config[endpoint_type]["port"] = port_arg

    # Pretty output
    print("\n" + "=" * 70)
    print("    Marcus MCP Server (Multi-Endpoint Mode)")
    print("=" * 70)

    tasks = []

    async def run_endpoint(endpoint_type: str, endpoint_config: Dict[str, Any]) -> None:
        """Run a single endpoint."""
        port = int(endpoint_config.get("port", 4298))
        host = endpoint_config.get("host", "127.0.0.1")
        path = endpoint_config.get("path", "/mcp")

        # Create app for this endpoint
        app = server._create_endpoint_app(endpoint_type)

        print(f"\n[I] {endpoint_type.capitalize()} endpoint:")
        print(f"    URL: http://{host}:{port}{path}")
        print(f"    Tools: {len(get_tools_for_endpoint(endpoint_type))} available")

        # Create Starlette app
        starlette_app = app.streamable_http_app()

        # Configure uvicorn
        config = uvicorn.Config(
            app=starlette_app,
            host=host,
            port=port,
            log_level="error",  # Reduce noise
            access_log=False,
            loop="asyncio",
        )

        # Create and run server
        server_instance = uvicorn.Server(config)
        await server_instance.serve()

    # Start all endpoints
    for endpoint_type, endpoint_config in multi_endpoint_config.items():
        if endpoint_config.get("enabled", True):
            task = asyncio.create_task(run_endpoint(endpoint_type, endpoint_config))
            tasks.append(task)

    print("\n[I] All endpoints started successfully!")
    print("\n[I] Connection examples:")
    print(
        "    Human (Claude Code): "
        "claude mcp add -t http marcus-human http://localhost:4298/mcp"
    )
    print("    Agent workers:       Configure to connect to http://localhost:4299/mcp")
    print("    Seneca analytics:    Configure to connect to http://localhost:4300/mcp")
    print("\n[I] Press Ctrl+C to stop all endpoints")

    try:
        # Wait for all servers
        await asyncio.gather(*tasks)
    except KeyboardInterrupt:
        print("\n⚠️  Shutting down all endpoints...")
        # Cancel all tasks
        for task in tasks:
            task.cancel()
        await asyncio.gather(*tasks, return_exceptions=True)
        print("✅ All endpoints stopped")


async def main() -> None:
    """Run the Marcus MCP server."""
    # Get transport from config
    config = get_config()
    transport_config = config.get("transport", {})
    transport = transport_config.get("type", "stdio")

    # Command line overrides
    if "--http" in sys.argv:
        transport = "http"
    elif "--stdio" in sys.argv:
        transport = "stdio"
    elif "--multi" in sys.argv:
        transport = "multi"

    # Parse port argument for single endpoint mode
    if "--port" in sys.argv:
        # Port override is handled by CLI argument parsing
        pass

    try:
        server = MarcusServer()

        # Initialize server silently
        await server.initialize()

        # Get current project for service registration
        current_project = None
        if hasattr(server.project_manager, "get_current_project"):
            try:
                current_project = server.project_manager.get_current_project()
                current_project = current_project.name if current_project else None
            except Exception:
                pass  # nosec B110

        # Register service for discovery (silently)
        register_marcus_service(
            mcp_command=sys.executable + " " + " ".join(sys.argv),
            log_dir=str(Path(server.realtime_log.name).parent),
            project_name=current_project,
            provider=server.provider,
        )

        # Run server with selected transport
        if transport == "multi":
            # Run multi-endpoint mode
            await run_multi_endpoint_server(server)
        elif transport == "http":
            # Use FastMCP for HTTP transport
            fastmcp = server._create_fastmcp()

            # Get HTTP configuration from config file
            http_config = transport_config.get("http", {})
            host = http_config.get("host", "127.0.0.1")
            port = http_config.get("port", 4298)
            path = http_config.get("path", "/mcp")
            log_level = http_config.get("log_level", "info")

            # Pretty output similar to Jupyter
            print("\n" + "=" * 70)
            print("    Marcus MCP Server (HTTP Mode)")
            print("=" * 70)
            print(f"\n[I] Server URL:    http://{host}:{port}{path}")
            print("[I] Transport:     Streamable HTTP")
            print(f"[I] Log level:     {log_level}")
            print("\n[I] The Marcus server is running at:")
            print(f"    http://{host}:{port}{path}")
            print("\n[I] To connect Claude, use this configuration:")
            print(f'    {{"url": "http://{host}:{port}{path}"}}')

            # For HTTP transport, we need to run it differently
            # FastMCP uses "streamable-http" as the transport name
            import uvicorn

            # Create the Starlette app from FastMCP
            app = fastmcp.streamable_http_app()

            # Run with uvicorn
            uvicorn.run(app, host=host, port=port, log_level=log_level)
        else:
            # Use existing stdio transport
            await server.run()
    except Exception as e:
        # Log errors to stderr only in case of failure
        print(f"Failed to start Marcus MCP server: {e}", file=sys.stderr)
        import traceback

        traceback.print_exc(file=sys.stderr)
        raise


if __name__ == "__main__":
    # Load config first to get transport settings
    config = get_config()

    # Get transport type from config, with command line override
    transport_config = config.get("transport", {})
    transport = transport_config.get("type", "stdio")

    # Command line arguments override config
    if "--http" in sys.argv:
        transport = "http"
    elif "--stdio" in sys.argv:
        transport = "stdio"
    elif "--multi" in sys.argv:
        transport = "multi"

    if transport == "multi":
        # For multi-endpoint mode, use asyncio.run
        asyncio.run(main())
    elif transport == "http":
        # For HTTP mode, run the async initialization first
        async def setup_http_server() -> MarcusServer:
            """Set up HTTP server with async initialization."""
            server = MarcusServer()
            await server.initialize()

            # Register service for discovery
            current_project = None
            if hasattr(server.project_manager, "get_current_project"):
                try:
                    current_project = server.project_manager.get_current_project()
                    current_project = current_project.name if current_project else None
                except Exception:
                    pass  # nosec B110

            register_marcus_service(
                mcp_command=sys.executable + " " + " ".join(sys.argv),
                log_dir=str(Path(server.realtime_log.name).parent),
                project_name=current_project,
                provider=server.provider,
            )

            return server

        # Run the async setup
        loop = asyncio.new_event_loop()
        asyncio.set_event_loop(loop)
        server = loop.run_until_complete(setup_http_server())

        # Create FastMCP instance
        fastmcp = server._create_fastmcp()

        # Get HTTP configuration from config file
        http_config = transport_config.get("http", {})
        host = http_config.get("host", "127.0.0.1")
        port = http_config.get("port", 8080)
        path = http_config.get("path", "/mcp")
        log_level = http_config.get("log_level", "info")

        # Pretty output similar to Jupyter
        print("\n" + "=" * 70)
        print("    Marcus MCP Server (HTTP Mode)")
        print("=" * 70)
        print(f"\n[I] Server URL:    http://{host}:{port}{path}")
        print("[I] Transport:     Streamable HTTP")
        print(f"[I] Log level:     {log_level}")
        print("\n[I] The Marcus server is running at:")
        print(f"    http://{host}:{port}{path}")
        print("\n[I] To connect Claude, use this configuration:")
        print(f'    {{"url": "http://{host}:{port}{path}"}}')

        # Setup shutdown handler for HTTP mode
        def http_signal_handler(signum: int, frame: Any) -> None:
            """Handle shutdown for HTTP server."""
            print(f"\n⚠️  Received signal {signum}, initiating graceful shutdown...")

            # Run cleanup in the event loop
            if hasattr(server, "_shutdown_event"):
                server._shutdown_event.set()

            # Perform sync cleanup
            if hasattr(server, "_sync_cleanup"):
                server._sync_cleanup()

        # Register signal handlers
        signal.signal(signal.SIGINT, http_signal_handler)
        signal.signal(signal.SIGTERM, http_signal_handler)

        # Run with uvicorn directly
        import uvicorn

        app = fastmcp.streamable_http_app()

        # Configure uvicorn with graceful shutdown
        uvicorn_config = uvicorn.Config(
            app=app,
            host=host,
            port=port,
            log_level=log_level,
            loop="asyncio",
            access_log=False,  # Reduce noise
        )

        server_instance = uvicorn.Server(uvicorn_config)

        # Run the server (this will handle shutdown gracefully)
        try:
            server_instance.run()
        except KeyboardInterrupt:
            print("\n✅ HTTP server shutdown complete")
    else:
        # For stdio mode, use the standard async run
        asyncio.run(main())<|MERGE_RESOLUTION|>--- conflicted
+++ resolved
@@ -1166,13 +1166,7 @@
             async def get_all_board_tasks(
                 board_id: str, project_id: str
             ) -> Dict[str, Any]:
-<<<<<<< HEAD
-                """
-                Get all tasks from a Planka board for validation.
-                """
-=======
                 """Get all tasks from a specific Planka board."""
->>>>>>> e46fa554
                 from .tools.task import get_all_board_tasks as impl
 
                 return await impl(
