"""
Task Management Tools for Marcus MCP.

This module contains tools for task operations in the Marcus system:
- request_next_task: Get optimal task assignment for an agent
- report_task_progress: Update progress on assigned tasks
- report_blocker: Report blockers with AI-powered suggestions
"""

import json
import logging
import os
from datetime import datetime
from typing import Any, Dict, List, Optional

from src.core.ai_powered_task_assignment import find_optimal_task_for_agent_ai_powered
from src.core.models import Priority, Task, TaskAssignment, TaskStatus
from src.logging.agent_events import log_agent_event
from src.logging.conversation_logger import conversation_logger, log_thinking
from src.marcus_mcp.utils import serialize_for_mcp

logger = logging.getLogger(__name__)


def build_tiered_instructions(
    base_instructions: str,
    task: Task,
    context_data: Optional[Dict[str, Any]],
    dependency_awareness: Optional[str],
    predictions: Optional[Dict[str, Any]],
) -> str:
    """
    Build tiered instructions based on task context and complexity.

    Parameters
    ----------
    base_instructions : str
        Base instructions always included
    task : Task
        Task to build instructions for
    context_data : Optional[Dict[str, Any]]
        Context data including previous implementations
    dependency_awareness : Optional[str]
        Dependency awareness message if task has dependents
    predictions : Optional[Dict[str, Any]]
        AI predictions and warnings if available

    Returns
    -------
    str
        Tiered instructions with appropriate layers

    Notes
    -----
    Instruction layers:
    1. Base instructions (always included)
    2. Implementation context (if previous work exists)
    3. Dependency awareness (if task has dependents)
    4. Decision logging (if task affects others)
    5. Predictions and warnings (if available)
    """
    instructions_parts = [base_instructions]

    # Layer 2: Implementation Context
    if context_data and context_data.get("previous_implementations"):
        impl_count = len(context_data["previous_implementations"])
        instructions_parts.append(
            f"\n\n📚 IMPLEMENTATION CONTEXT:\n{impl_count} relevant "
            "implementations found. Use these patterns and interfaces to "
            "maintain consistency."
        )

    # Layer 3: Dependency Awareness
    if dependency_awareness:
        instructions_parts.append(
            f"\n\n🔗 DEPENDENCY AWARENESS:\n{dependency_awareness}\n\n"
            "Consider these future needs when making implementation decisions. "
            "Your choices will directly impact these dependent tasks."
        )

    # Layer 4: Decision Logging Prompt
    if context_data and len(context_data.get("dependent_tasks", [])) > 2:
        # High-impact task with many dependents
        instructions_parts.append(
            "\n\n📝 ARCHITECTURAL DECISIONS:\n"
            "This task has significant downstream impact. When making "
            "technical choices that affect other tasks:\n"
            "Use: 'Marcus, log decision: I chose [WHAT] because [WHY]. "
            "This affects [IMPACT].'\n"
            "Examples:\n"
            "- 'I chose JWT tokens because mobile apps need stateless "
            "auth. This affects all API endpoints.'\n"
            "- 'I chose PostgreSQL because we need ACID compliance. "
            "This affects all data models.'"
        )

    # Layer 5: Predictions and Warnings
    if predictions:
        risk_parts = []

        # Success probability warning
        if predictions.get("success_probability", 1.0) < 0.6:
            risk_parts.append(
                f"⚠️ Success probability: "
                f"{predictions['success_probability']:.0%} - Extra care needed"
            )

        # Enhanced completion time prediction
        if predictions.get("completion_time"):
            ct = predictions["completion_time"]
            risk_parts.append(
                f"⏱️ Expected duration: {ct['expected_hours']:.1f} hours "
                + f"({ct['confidence_interval']['lower']:.1f}-"
                + f"{ct['confidence_interval']['upper']:.1f} hours)"
            )
            if ct.get("factors"):
                risk_parts.append("   Time factors: " + "; ".join(ct["factors"][:2]))

        # Detailed blockage analysis
        if predictions.get("blockage_analysis"):
            ba = predictions["blockage_analysis"]
            if ba["overall_risk"] > 0.5:
                risk_parts.append(f"⚠️ High blockage risk: {ba['overall_risk']:.0%}")
                # Show top blockers
                if ba.get("risk_breakdown"):
                    top_risks = sorted(
                        ba["risk_breakdown"].items(), key=lambda x: x[1], reverse=True
                    )[:2]
                    for risk_type, probability in top_risks:
                        risk_parts.append(f"   • {risk_type}: {probability:.0%} chance")
                # Add preventive measures
                if ba.get("preventive_measures"):
                    risk_parts.append("💡 Prevention tips:")
                    for measure in ba["preventive_measures"][:2]:
                        risk_parts.append(f"   • {measure}")

        # Cascade effects warning
        if predictions.get("cascade_effects") and predictions["cascade_effects"].get(
            "critical_path_impact"
        ):
            ce = predictions["cascade_effects"]
            risk_parts.append(
                f"🌊 CASCADE WARNING: Delays will impact "
                f"{len(ce['affected_tasks'])} dependent tasks"
            )
            if ce.get("mitigation_options"):
                risk_parts.append(f"   Mitigation: {ce['mitigation_options'][0]}")

        # Performance trajectory insights
        if predictions.get("performance_trajectory"):
            pt = predictions["performance_trajectory"]
            if pt.get("improving_skills"):
                skill_names = list(pt["improving_skills"].keys())[:1]
                if skill_names:
                    risk_parts.append(
                        f"📈 You're improving in {skill_names[0]} - "
                        "great opportunity to excel!"
                    )
            if pt.get("recommendations"):
                risk_parts.append(f"💡 {pt['recommendations'][0]}")

        if risk_parts:
            instructions_parts.append(
                "\n\n⚡ PREDICTIONS & INSIGHTS:\n" + "\n".join(risk_parts)
            )

    # Layer 6: Task-specific guidance based on labels
    if task.labels:
        guidance_parts = []

        # API tasks
        if any(label.lower() in ["api", "endpoint", "rest"] for label in task.labels):
            guidance_parts.append(
                "🌐 API Guidelines: Follow RESTful conventions, "
                "include proper error handling, document response formats"
            )

        # Frontend tasks
        if any(
            label.lower() in ["frontend", "ui", "react", "vue"] for label in task.labels
        ):
            guidance_parts.append(
                "🎨 Frontend Guidelines: Ensure responsive design, "
                "follow component patterns, handle loading/error states"
            )

        # Database tasks
        if any(
            label.lower() in ["database", "migration", "schema"]
            for label in task.labels
        ):
            guidance_parts.append(
                "🗄️ Database Guidelines: Include rollback migrations, "
                "test with sample data, document schema changes"
            )

        # Security tasks
        if any(
            label.lower() in ["security", "auth", "authentication"]
            for label in task.labels
        ):
            guidance_parts.append(
                "🔒 Security Guidelines: Follow OWASP best practices, "
                "implement proper validation, use secure defaults"
            )

        if guidance_parts:
            instructions_parts.append(
                "\n\n💡 TASK-SPECIFIC GUIDANCE:\n" + "\n".join(guidance_parts)
            )

    return "\n".join(instructions_parts)


async def request_next_task(agent_id: str, state: Any) -> Any:
    """
    Agents call this to request their next optimal task.

    Uses AI-powered task matching to find the best task based on:
    - Agent skills and experience
    - Task priority and dependencies
    - Current workload distribution

    Parameters
    ----------
    agent_id : str
        The requesting agent's ID
    state : Any
        Marcus server state instance

    Returns
    -------
    Any
        Dict with task details and instructions if successful
    """
    # Log task request
    conversation_logger.log_worker_message(
        agent_id,
        "to_pm",
        "Requesting next task",
        {"worker_info": f"Worker {agent_id} requesting task"},
    )

    try:
        # Log the task request immediately
        state.log_event(
            "task_request",
            {"worker_id": agent_id, "source": agent_id, "target": "marcus"},
        )

        # Log conversation event for visualization
        log_agent_event("task_request", {"worker_id": agent_id})

        # Initialize kanban if needed
        await state.initialize_kanban()

        # Log Marcus thinking about refreshing state
        log_thinking("marcus", "Need to check current project state")

        # Get current project state
        await state.refresh_project_state()

        # Log thinking about finding task
        agent = state.agent_status.get(agent_id)
        if agent:
            log_thinking(
                "marcus",
                f"Finding optimal task for {agent.name}",
                {
                    "agent_skills": agent.skills,
                    "current_workload": len(agent.current_tasks),
                },
            )

        # Find optimal task for this agent
        optimal_task = await find_optimal_task_for_agent(agent_id, state)

        if optimal_task:
            try:
                # Get implementation context if using GitHub
                previous_implementations = None
                if state.provider == "github" and state.code_analyzer:
                    owner = os.getenv("GITHUB_OWNER")
                    repo = os.getenv("GITHUB_REPO")
                    impl_details = await state.code_analyzer.get_implementation_details(
                        optimal_task.dependencies, owner, repo
                    )
                    if impl_details:
                        previous_implementations = impl_details

                # Get enhanced context if Context system is available
                context_data = None
                dependency_awareness = None

                # Skip context building during project creation to avoid blocking
                # Context can be built asynchronously after task assignment
                build_context = hasattr(state, "context") and state.context

                # Check if we're in project creation mode (many tasks being
                # created)
                if build_context and hasattr(state, "project_tasks"):
                    # If more than 5 tasks in TODO state, likely creating
                    # a project
                    todo_count = sum(
                        1 for t in state.project_tasks if t.status == TaskStatus.TODO
                    )
                    if todo_count > 5:
                        # Skip context during bulk creation
                        build_context = False

                if build_context:
                    # Add any GitHub implementations to context first
                    if previous_implementations:
                        await state.context.add_implementation(
                            optimal_task.id, previous_implementations
                        )

                    # Analyze dependencies for this project
                    if state.project_tasks:
                        dep_map = await state.context.analyze_dependencies(
                            state.project_tasks
                        )
                        if optimal_task.id in dep_map:
                            # Add dependent tasks to context
                            for dep_task_id in dep_map[optimal_task.id]:
                                dep_task = next(
                                    (
                                        t
                                        for t in state.project_tasks
                                        if t.id == dep_task_id
                                    ),
                                    None,
                                )
                                if dep_task:
                                    from src.core.context import DependentTask

                                    # Infer what the dependent task needs
                                    expected_interface = (
                                        state.context.infer_needed_interface(
                                            dep_task, optimal_task.id
                                        )
                                    )

                                    state.context.add_dependency(
                                        optimal_task.id,
                                        DependentTask(
                                            task_id=dep_task.id,
                                            task_name=dep_task.name,
                                            expected_interface=expected_interface,
                                        ),
                                    )

                    # Now get full context including the dependent tasks we just added
                    task_context = await state.context.get_context(
                        optimal_task.id, optimal_task.dependencies or []
                    )

                    # Format context for response
                    context_data = task_context.to_dict()

                    # Create dependency awareness message
                    if task_context.dependent_tasks:
                        dep_count = len(task_context.dependent_tasks)
                        dep_list = "\n".join(
                            [
                                f"- {dt['task_name']} "
                                f"(needs: {dt['expected_interface']})"
                                for dt in task_context.dependent_tasks[:3]
                            ]
                        )
                        dependency_awareness = (
                            f"{dep_count} future tasks depend on your work:\n{dep_list}"
                        )

                # Get predictions if Memory system is available
                predictions = None
                if hasattr(state, "memory") and state.memory:
                    # Get basic task outcome prediction
                    basic_prediction = await state.memory.predict_task_outcome(
                        agent_id, optimal_task
                    )

                    # Get enhanced predictions
                    completion_time = await state.memory.predict_completion_time(
                        agent_id, optimal_task
                    )
                    blockage_analysis = await state.memory.predict_blockage_probability(
                        agent_id, optimal_task
                    )

                    # Check for cascade effects if task has dependents
                    cascade_effects = None
                    if context_data and context_data.get("dependent_tasks"):
                        # Estimate potential delay based on complexity
                        potential_delay = (
                            completion_time.get("expected_hours", 0) * 0.2
                        )  # 20% buffer
                        cascade_effects = await state.memory.predict_cascade_effects(
                            optimal_task.id, potential_delay
                        )

                    # Get agent performance trajectory
                    performance_trajectory = (
                        await state.memory.calculate_agent_performance_trajectory(
                            agent_id
                        )
                    )

                    # Combine all predictions
                    predictions = {
                        **basic_prediction,
                        "completion_time": completion_time,
                        "blockage_analysis": blockage_analysis,
                        "cascade_effects": cascade_effects,
                        "performance_trajectory": performance_trajectory,
                    }

                    # Record task start in memory
                    await state.memory.record_task_start(agent_id, optimal_task)

                # Generate detailed instructions with AI
                try:
                    base_instructions = (
                        await state.ai_engine.generate_task_instructions(
                            optimal_task, state.agent_status.get(agent_id)
                        )
                    )

                    # Build tiered instructions based on context
                    instructions = build_tiered_instructions(
                        base_instructions,
                        optimal_task,
                        context_data,
                        dependency_awareness,
                        predictions,
                    )
                except KeyError as e:
                    # Log the specific KeyError for debugging
                    logger.error(f"KeyError in generate_task_instructions: {e}")
                    logger.error(f"Task: {optimal_task.name}, ID: {optimal_task.id}")
                    logger.error(
                        "Task labels: %s", getattr(optimal_task, "labels", "No labels")
                    )
                    raise
                except Exception as e:
                    logger.error(f"Error generating task instructions: {e}")
                    raise

                # Log decision process
                conversation_logger.log_pm_decision(
                    decision=f"Assign task '{optimal_task.name}' to {agent_id}",
                    rationale="Best skill match and highest priority",
                    alternatives_considered=[
                        {"task": "Other Task 1", "score": 0.7},
                        {"task": "Other Task 2", "score": 0.6},
                    ],
                    confidence_score=0.85,
                    decision_factors={
                        "skill_match": 0.9,
                        "priority": optimal_task.priority.value,
                        "dependencies_clear": len(optimal_task.dependencies) == 0,
                    },
                )

                # Create assignment
                assignment = TaskAssignment(
                    task_id=optimal_task.id,
                    task_name=optimal_task.name,
                    description=optimal_task.description,
                    instructions=instructions,
                    estimated_hours=optimal_task.estimated_hours,
                    priority=optimal_task.priority,
                    dependencies=optimal_task.dependencies,
                    assigned_to=agent_id,
                    assigned_at=datetime.now(),
                    due_date=optimal_task.due_date,
                )

                # Update kanban FIRST (fail fast if kanban is down)
                await state.kanban_client.update_task(
                    optimal_task.id,
                    {"status": TaskStatus.IN_PROGRESS, "assigned_to": agent_id},
                )

                # If kanban update succeeded, track assignment
                state.agent_tasks[agent_id] = assignment
                agent = state.agent_status[agent_id]
                agent.current_tasks = [optimal_task]

                # Persist assignment
                await state.assignment_persistence.save_assignment(
                    agent_id,
                    optimal_task.id,
                    {
                        "name": optimal_task.name,
                        "priority": optimal_task.priority.value,
                        "estimated_hours": optimal_task.estimated_hours,
                    },
                )

                # Create lease for this assignment if lease manager available
                if hasattr(state, "lease_manager") and state.lease_manager:
                    lease = await state.lease_manager.create_lease(
                        optimal_task.id, agent_id, optimal_task
                    )
                    logger.info(
                        f"Created lease for task {optimal_task.id} "
                        f"(expires: {lease.lease_expires.isoformat()})"
                    )

                # Remove from pending assignments
                state.tasks_being_assigned.discard(optimal_task.id)

                # Track in server for cleanup on disconnect
                if hasattr(state, "_active_operations"):
                    state._active_operations.discard(
                        f"task_assignment_{optimal_task.id}"
                    )

                # Log task assignment
                conversation_logger.log_worker_message(
                    agent_id,
                    "from_pm",
                    f"Assigned task: {optimal_task.name}",
                    {
                        "task_id": optimal_task.id,
                        "instructions": instructions,
                        "priority": optimal_task.priority.value,
                    },
                )

                # Log conversation event for visualization
                log_agent_event(
                    "task_assignment",
                    {
                        "worker_id": agent_id,
                        "task": {
                            "id": optimal_task.id,
                            "name": optimal_task.name,
                            "priority": optimal_task.priority.value,
                            "estimated_hours": optimal_task.estimated_hours,
                        },
                    },
                )

                # Add project context if available
                active_project = None
                if hasattr(state, "project_registry") and state.project_registry:
                    active_project = await state.project_registry.get_active_project()

                # Serialize the response properly
                response: Dict[str, Any] = {
                    "success": True,
                    "task": {
                        "id": optimal_task.id,
                        "name": optimal_task.name,
                        "description": optimal_task.description,
                        "instructions": instructions,
                        "priority": optimal_task.priority.value,
                        "implementation_context": previous_implementations,
                        "project_id": active_project.id if active_project else None,
                        "project_name": active_project.name if active_project else None,
                    },
                }

                # Add enhanced context if available
                if dependency_awareness:
                    response["task"]["dependency_awareness"] = dependency_awareness
                if context_data:
                    response["task"]["full_context"] = context_data
                if predictions:
                    response["task"]["predictions"] = predictions

                # Emit event if Events system is available (non-blocking)
                if hasattr(state, "events") and state.events:
                    await state.events.publish_nowait(
                        "task_assigned",
                        "marcus",
                        {
                            "agent_id": agent_id,
                            "task_id": optimal_task.id,
                            "task_name": optimal_task.name,
                            "has_context": context_data is not None,
                            "has_dependencies": dependency_awareness is not None,
                        },
                    )

                return serialize_for_mcp(response)

            except Exception as e:
                # If anything fails, rollback the reservation
                state.tasks_being_assigned.discard(optimal_task.id)

                conversation_logger.log_worker_message(
                    agent_id,
                    "from_pm",
                    f"Failed to assign task: {str(e)}",
                    {"error": str(e)},
                )

                return {"success": False, "error": f"Failed to assign task: {str(e)}"}

        else:
            # Check if there are any TODO tasks remaining
            # Only run diagnostics if tasks exist but can't be assigned
            todo_tasks = [t for t in state.project_tasks if t.status == TaskStatus.TODO]

            diagnostic_summary = None

            if todo_tasks:
                # Tasks exist but can't be assigned - run diagnostics
                logger.warning(
                    f"No tasks assignable but {len(todo_tasks)} TODO tasks exist - "
                    "running diagnostics"
                )

                from src.core.task_diagnostics import (
                    format_diagnostic_report,
                    run_automatic_diagnostics,
                )

                # Get completed task IDs for diagnostics
                completed_task_ids = {
                    t.id for t in state.project_tasks if t.status == TaskStatus.DONE
                }
                assigned_task_ids = {a.task_id for a in state.agent_tasks.values()}

                # Run diagnostics
                try:
                    diagnostic_report = await run_automatic_diagnostics(
                        project_tasks=state.project_tasks,
                        completed_task_ids=completed_task_ids,
                        assigned_task_ids=assigned_task_ids,
                    )

                    # Format report for logging
                    formatted_report = format_diagnostic_report(diagnostic_report)
                    logger.info(f"Diagnostic Report:\n{formatted_report}")

                    # Include diagnostic summary in response
                    diagnostic_summary = {
                        "total_tasks": diagnostic_report.total_tasks,
                        "available_tasks": diagnostic_report.available_tasks,
                        "blocked_tasks": diagnostic_report.blocked_tasks,
                        "issues_found": len(diagnostic_report.issues),
                        "top_issues": [
                            {
                                "type": issue.issue_type,
                                "severity": issue.severity,
                                "description": issue.description,
                                "recommendation": issue.recommendation,
                            }
                            for issue in diagnostic_report.issues[:3]
                        ],
                        "recommendations": diagnostic_report.recommendations[:5],
                    }

                except Exception as diag_error:
                    logger.error(
                        f"Diagnostic system error: {diag_error}", exc_info=True
                    )
                    diagnostic_summary = {
                        "error": "Diagnostics failed",
                        "details": str(diag_error),
                    }
            else:
                # No TODO tasks remaining - all tasks are done or in progress
                logger.info("No TODO tasks remaining - project may be complete")

            conversation_logger.log_worker_message(
                agent_id,
                "from_pm",
                "No suitable tasks available at this time",
                {"reason": "no_matching_tasks", "diagnostics": diagnostic_summary},
            )

            response = {
                "success": False,
                "message": "No suitable tasks available at this time",
            }

            if diagnostic_summary:
                response["diagnostics"] = diagnostic_summary

            return response

    except Exception as e:
        return {"success": False, "error": str(e)}


async def report_task_progress(
    agent_id: str, task_id: str, status: str, progress: int, message: str, state: Any
) -> Dict[str, Any]:
    """
    Agents report their task progress.

    Updates task status, progress percentage, and handles completion.
    Includes code analysis for GitHub projects.

    Parameters
    ----------
    agent_id : str
        The reporting agent's ID
    task_id : str
        ID of the task being updated
    status : str
        Task status (in_progress, completed, blocked)
    progress : int
        Progress percentage (0-100)
    message : str
        Progress update message
    state : Any
        Marcus server state instance

    Returns
    -------
    Dict[str, Any]
        Dict with success status
    """
    # Log progress update
    conversation_logger.log_worker_message(
        agent_id,
        "to_pm",
        f"Progress update: {message} ({progress}%)",
        {"task_id": task_id, "status": status, "progress": progress},
    )

    # Log conversation event for visualization
    log_agent_event(
        "progress_update",
        {
            "agent_id": agent_id,
            "task_id": task_id,
            "status": status,
            "progress": progress,
            "message": message,
        },
    )

    try:
        # Initialize kanban if needed
        await state.initialize_kanban()

        # Log Marcus thinking
        log_thinking(
            "marcus",
            f"Processing progress update from {agent_id}",
            {"task_id": task_id, "status": status, "progress": progress},
        )

        # Update task in kanban
        update_data: Dict[str, Any] = {"progress": progress}

        if status == "completed":
            update_data["status"] = TaskStatus.DONE
            update_data["completed_at"] = datetime.now().isoformat()

            # Handle subtask completion
            if hasattr(state, "subtask_manager") and state.subtask_manager:
                if task_id in state.subtask_manager.subtasks:
                    # This is a subtask - handle subtask-specific completion
                    from src.marcus_mcp.coordinator.subtask_assignment import (
                        check_and_complete_parent_task,
                        update_subtask_progress_in_parent,
                    )

                    # Update subtask status
                    state.subtask_manager.update_subtask_status(
                        task_id, TaskStatus.DONE, agent_id
                    )

                    # Get parent task ID
                    subtask = state.subtask_manager.subtasks[task_id]
                    parent_task_id = subtask.parent_task_id

                    # Update parent task progress
                    await update_subtask_progress_in_parent(
                        parent_task_id,
                        task_id,
                        state.subtask_manager,
                        state.kanban_client,
                    )

                    # Check if parent should be auto-completed
                    parent_completed = await check_and_complete_parent_task(
                        parent_task_id,
                        state.subtask_manager,
                        state.kanban_client,
                    )

                    if parent_completed:
                        logger.info(
                            f"Parent task {parent_task_id} auto-completed "
                            f"after subtask {task_id} completion"
                        )

            # Calculate actual hours for experiment tracking
            task_assignment = state.agent_tasks.get(agent_id)
            if task_assignment:
                start_time = task_assignment.assigned_at
                actual_hours = (datetime.now() - start_time).total_seconds() / 3600
                duration_seconds = (datetime.now() - start_time).total_seconds()
            else:
                actual_hours = 1.0  # Default if no assignment found
                duration_seconds = 3600.0  # 1 hour default

            # Record in active experiment if one is running
            from src.experiments.live_experiment_monitor import get_active_monitor

            monitor = get_active_monitor()
            if monitor and monitor.is_running:
                monitor.record_task_completion(
                    task_id=task_id,
                    agent_id=agent_id,
                    duration_seconds=duration_seconds,
                )

            # Record completion in Memory if available
            if hasattr(state, "memory") and state.memory:
                await state.memory.record_task_completion(
                    agent_id=agent_id,
                    task_id=task_id,
                    success=True,
                    actual_hours=actual_hours,
                    blockers=[],
                )

            # Clear agent's current task
            if agent_id in state.agent_status:
                agent = state.agent_status[agent_id]
                agent.current_tasks = []
                agent.completed_tasks_count += 1

                # Remove task assignment from state and persistence
                if agent_id in state.agent_tasks:
                    del state.agent_tasks[agent_id]

                # Remove from persistent storage
                await state.assignment_persistence.remove_assignment(agent_id)

                # Remove lease for completed task
                if hasattr(state, "lease_manager") and state.lease_manager:
                    if task_id in state.lease_manager.active_leases:
                        del state.lease_manager.active_leases[task_id]
                        logger.info(f"Removed lease for completed task {task_id}")

                # Code analysis for GitHub
                if state.provider == "github" and state.code_analyzer:
                    owner = os.getenv("GITHUB_OWNER")
                    repo = os.getenv("GITHUB_REPO")

                    # Get task details
                    task = await state.kanban_client.get_task_by_id(task_id)

                    # Analyze completed work
                    analysis = await state.code_analyzer.analyze_task_completion(
                        task, agent, owner, repo
                    )

                    if analysis and analysis.get("findings"):
                        # Store findings for future tasks
                        findings_str = json.dumps(analysis["findings"], indent=2)
                        await state.kanban_client.add_comment(
                            task_id,
                            f"🤖 Code Analysis:\n{findings_str}",
                        )

        elif status == "in_progress":
            update_data["status"] = TaskStatus.IN_PROGRESS
            # Include assigned_to for Planka provider compatibility
            if agent_id:
                update_data["assigned_to"] = agent_id

            # Handle subtask status update
            if hasattr(state, "subtask_manager") and state.subtask_manager:
                if task_id in state.subtask_manager.subtasks:
                    state.subtask_manager.update_subtask_status(
                        task_id, TaskStatus.IN_PROGRESS, agent_id
                    )

        elif status == "blocked":
            update_data["status"] = TaskStatus.BLOCKED

            # Record blocker in Memory if available
            if hasattr(state, "memory") and state.memory and message:
                # Try to get current task assignment
                task_assignment = state.agent_tasks.get(agent_id)
                if task_assignment:
                    start_time = task_assignment.assigned_at
                    actual_hours = (datetime.now() - start_time).total_seconds() / 3600
                else:
                    actual_hours = 1.0

                await state.memory.record_task_completion(
                    agent_id=agent_id,
                    task_id=task_id,
                    success=False,
                    actual_hours=actual_hours,
                    blockers=[message],
                )

        await state.kanban_client.update_task(task_id, update_data)

        # Update task progress (including checklist items)
        await state.kanban_client.update_task_progress(
            task_id, {"progress": progress, "status": status, "message": message}
        )

        # Renew lease on progress update (except for completed tasks)
        if (
            hasattr(state, "lease_manager")
            and state.lease_manager
            and status != "completed"
        ):
            renewed_lease = await state.lease_manager.renew_lease(
                task_id, progress, message
            )
            if renewed_lease:
                logger.info(
                    f"Renewed lease for task {task_id} "
                    f"(expires: {renewed_lease.lease_expires.isoformat()})"
                )
            else:
                logger.warning(f"Failed to renew lease for task {task_id}")

        # Log response
        conversation_logger.log_worker_message(
            agent_id,
            "from_pm",
            f"Progress update received: {status} at {progress}%",
            {"acknowledged": True},
        )

        # Update system state
        await state.refresh_project_state()

        return {"success": True, "message": "Progress updated successfully"}

    except Exception as e:
        return {"success": False, "error": str(e)}


async def report_blocker(
    agent_id: str, task_id: str, blocker_description: str, severity: str, state: Any
) -> Dict[str, Any]:
    """
    Report a blocker on a task with AI-powered analysis.

    Uses AI to analyze the blocker and provide actionable suggestions.
    Updates task status and adds detailed documentation.

    Parameters
    ----------
    agent_id : str
        The reporting agent's ID
    task_id : str
        ID of the blocked task
    blocker_description : str
        Detailed description of the blocker
    severity : str
        Blocker severity (low, medium, high)
    state : Any
        Marcus server state instance

    Returns
    -------
    Dict[str, Any]
        Dict with AI suggestions and success status
    """
    # Log blocker report
    conversation_logger.log_worker_message(
        agent_id,
        "to_pm",
        f"Reporting blocker: {blocker_description}",
        {"task_id": task_id, "severity": severity},
    )

    try:
        # Initialize kanban if needed
        await state.initialize_kanban()

        # Log Marcus thinking
        log_thinking(
            "marcus",
            f"Analyzing blocker from {agent_id}",
            {
                "task_id": task_id,
                "severity": severity,
                "description": blocker_description,
            },
        )

        # Use AI to analyze the blocker and suggest solutions
        agent = state.agent_status.get(agent_id)
        task = await state.kanban_client.get_task_by_id(task_id)

        suggestions = await state.ai_engine.analyze_blocker(
            task_id, blocker_description, severity, agent, task
        )

        # Update task status
        await state.kanban_client.update_task(
            task_id, {"status": TaskStatus.BLOCKED, "blocker": blocker_description}
        )

        # Record in active experiment if one is running
        from src.experiments.live_experiment_monitor import get_active_monitor

        monitor = get_active_monitor()
        if monitor and monitor.is_running:
            monitor.record_blocker(
                agent_id=agent_id,
                task_id=task_id,
                description=blocker_description,
                severity=severity,
            )

        # Add detailed comment
        comment = f"🚫 BLOCKER ({severity.upper()})\n"
        comment += f"Reported by: {agent_id}\n"
        comment += f"Description: {blocker_description}\n\n"
        comment += f"📋 AI Suggestions:\n{suggestions}"

        await state.kanban_client.add_comment(task_id, comment)

        # Log Marcus decision
        conversation_logger.log_pm_decision(
            decision="Acknowledge blocker and provide suggestions",
            rationale="Help agent overcome the blocker with AI guidance",
            confidence_score=0.8,
            decision_factors={
                "severity": severity,
                "has_suggestions": bool(suggestions),
            },
        )

        # Log response
        conversation_logger.log_worker_message(
            agent_id,
            "from_pm",
            "Blocker acknowledged. Suggestions provided.",
            {"suggestions": suggestions, "severity": severity},
        )

        return {
            "success": True,
            "suggestions": suggestions,
            "message": "Blocker reported and suggestions provided",
        }

    except Exception as e:
        return {"success": False, "error": str(e)}


# Helper functions for task assignment


async def find_optimal_task_for_agent(agent_id: str, state: Any) -> Optional[Task]:
    """
    Find the best task for an agent, prioritizing subtasks.

    Checks for available subtasks first, then falls back to regular task
    assignment if no subtasks are available.

    Parameters
    ----------
    agent_id : str
        The requesting agent's ID
    state : Any
        Marcus server state instance

    Returns
    -------
    Optional[Task]
        The best task for the agent (may be a subtask converted to Task),
        or None if no suitable task found
    """
    # Import subtask integration helper
    from src.marcus_mcp.coordinator.task_assignment_integration import (
        find_optimal_task_with_subtasks,
    )

    # Use integrated finder that checks subtasks first
    return await find_optimal_task_with_subtasks(
        agent_id, state, _find_optimal_task_original_logic
    )


async def _find_optimal_task_original_logic(
    agent_id: str, state: Any
) -> Optional[Task]:
    """
    Original task assignment logic (used as fallback when no subtasks available).

    Find the best task for an agent using AI-powered analysis.

    Parameters
    ----------
    agent_id : str
        The requesting agent's ID
    state : Any
        Marcus server state instance

    Returns
    -------
    Optional[Task]
        The best task for the agent, or None if no suitable task found
    """
    # Get lock with proper event loop binding
    lock = state.assignment_lock  # This property creates lock if needed
    async with lock:
        # Initialize detailed tracking
        filtering_stats = {
            "total_tasks": len(state.project_tasks) if state.project_tasks else 0,
            "todo_status": 0,
            "already_assigned": 0,
            "incomplete_dependencies": 0,
            "project_success_filtered": 0,
            "phase_restrictions": 0,
            "deployment_deprioritized": 0,
            "ai_safety_filtered": 0,
            "skills_mismatch": 0,
            "final_available": 0,
        }
        agent = state.agent_status.get(agent_id)

        if not agent:
            return None

        if not state.project_state:
            return None

        # Get available tasks
        assigned_task_ids = [a.task_id for a in state.agent_tasks.values()]
        persisted_assigned_ids = (
            await state.assignment_persistence.get_all_assigned_task_ids()
        )
        all_assigned_ids = (
            set(assigned_task_ids) | persisted_assigned_ids | state.tasks_being_assigned
        )

        # Get completed task IDs for dependency checking
        completed_task_ids = {
            t.id for t in state.project_tasks if t.status == TaskStatus.DONE
        }

        # Filter tasks: TODO, not assigned, and all dependencies completed
        available_tasks = []
        for t in state.project_tasks:
            if t.status != TaskStatus.TODO:
                filtering_stats["todo_status"] += 1
                continue
            if t.id in all_assigned_ids:
                filtering_stats["already_assigned"] += 1
                continue

            # Check dependencies
            deps = t.dependencies or []
            all_deps_complete = all(dep_id in completed_task_ids for dep_id in deps)

            if not all_deps_complete:
                filtering_stats["incomplete_dependencies"] += 1
                # Log which dependencies are not complete
                incomplete_deps = [
                    dep_id for dep_id in deps if dep_id not in completed_task_ids
                ]
                logger.debug(
                    f"Task '{t.name}' has incomplete dependencies: {incomplete_deps}"
                )
                continue

            available_tasks.append(t)

        # Special handling for PROJECT_SUCCESS documentation
        # Calculate project completion percentage
        # Exclude PROJECT_SUCCESS tasks from the calculation since they should only
        # be assigned after other tasks are complete
        total_non_doc_tasks = len(
            [
                t
                for t in state.project_tasks
                if "PROJECT_SUCCESS" not in t.name
                and not any(
                    label in (t.labels or [])
                    for label in ["documentation", "final", "verification"]
                )
            ]
        )
        completed_non_doc_tasks = len(
            [
                t
                for t in state.project_tasks
                if t.status == TaskStatus.DONE
                and "PROJECT_SUCCESS" not in t.name
                and not any(
                    label in (t.labels or [])
                    for label in ["documentation", "final", "verification"]
                )
            ]
        )

        # Special case: If PROJECT_SUCCESS is the only task left, make it available
        project_success_tasks = [
            t for t in available_tasks if "PROJECT_SUCCESS" in t.name
        ]
        if project_success_tasks and len(available_tasks) == len(project_success_tasks):
            # All available tasks are PROJECT_SUCCESS tasks, don't filter them
            logger.debug(
                "PROJECT_SUCCESS is the only available task - making it assignable"
            )
        elif total_non_doc_tasks > 0:
            completion_percentage = (
                completed_non_doc_tasks / total_non_doc_tasks
            ) * 100

            # Filter out PROJECT_SUCCESS tasks if not nearly complete
            # Using 90% threshold since some tasks might be blocked
            if completion_percentage < 90:
                available_tasks = [
                    t for t in available_tasks if "PROJECT_SUCCESS" not in t.name
                ]
                logger.debug(
                    f"Filtering out PROJECT_SUCCESS tasks - project only "
                    f"{completion_percentage:.1f}% complete"
                )

        # Apply phase-based task filtering
        from src.core.phase_dependency_enforcer import PhaseDependencyEnforcer
        from src.integrations.enhanced_task_classifier import EnhancedTaskClassifier

        phase_enforcer = PhaseDependencyEnforcer()
        classifier = EnhancedTaskClassifier()

        # Get in-progress tasks to check phase constraints
        in_progress_task_ids = {
            t.id for t in state.project_tasks if t.status == TaskStatus.IN_PROGRESS
        }

        # Further filter available tasks based on phase constraints
        phase_eligible_tasks = []
        for task in available_tasks:
            task_type = classifier.classify(task)
            task_phase = phase_enforcer._get_task_phase(task_type)

            # Check if this phase is allowed given current in-progress tasks
            phase_allowed = True

            # First check against in-progress tasks
            for ip_task_id in in_progress_task_ids:
                ip_task = next(
                    (t for t in state.project_tasks if t.id == ip_task_id), None
                )
                if ip_task:
                    ip_type = classifier.classify(ip_task)
                    ip_phase = phase_enforcer._get_task_phase(ip_type)

                    # Check if tasks share the same feature (by labels)
                    if task.labels and ip_task.labels:
                        shared_labels = set(task.labels) & set(ip_task.labels)
                        if shared_labels:
                            # Same feature - check phase order
                            if phase_enforcer._should_depend_on_phase(
                                task_phase, ip_phase
                            ):
                                # This task's phase should wait for
                                # in-progress phase
                                phase_allowed = False
                                logger.debug(
                                    f"Task '{task.name}' "
                                    f"({task_phase.value}) blocked by "
                                    f"in-progress task '{ip_task.name}' "
                                    f"({ip_phase.value}) in same feature"
                                )
                                break

            # Also check if all required earlier phases have been completed
            if phase_allowed and task.labels:
                # Get all completed tasks in the same feature
                feature_completed_tasks = [
                    t
                    for t in state.project_tasks
                    if t.status == TaskStatus.DONE
                    and t.labels
                    and set(t.labels) & set(task.labels)
                ]

                # Check which phases have been completed
                completed_phases = set()
                for comp_task in feature_completed_tasks:
                    comp_type = classifier.classify(comp_task)
                    comp_phase = phase_enforcer._get_task_phase(comp_type)
                    completed_phases.add(comp_phase)

                # Check if all required earlier phases are complete
                required_phases = [
                    p for p in phase_enforcer.PHASE_ORDER if p.value < task_phase.value
                ]
                for req_phase in required_phases:
                    if req_phase not in completed_phases:
                        # Check if there are any tasks of this phase
                        phase_exists = any(
                            phase_enforcer._get_task_phase(classifier.classify(t))
                            == req_phase
                            for t in state.project_tasks
                            if t.labels and set(t.labels) & set(task.labels)
                        )
                        if phase_exists:
                            phase_allowed = False
                            logger.info(
                                f"Task '{task.name}' "
                                f"({task_phase.value}) blocked - waiting "
                                f"for {req_phase.name} phase to complete "
                                f"in same feature. Task labels: "
                                f"{task.labels}, Required phase: "
                                f"{req_phase.name}"
                            )
                            break

            if phase_allowed:
                phase_eligible_tasks.append(task)

        # Log filtering results
        if len(available_tasks) != len(phase_eligible_tasks):
            logger.info(
                f"Phase enforcement filtered tasks: {len(available_tasks)} -> "
                f"{len(phase_eligible_tasks)} eligible"
            )

        available_tasks = phase_eligible_tasks

        # Further filter to deprioritize deployment tasks
        # Separate deployment and non-deployment tasks
        deployment_keywords = ["deploy", "release", "production", "launch", "rollout"]
        non_deployment_tasks = []
        deployment_tasks = []

        for task in available_tasks:
            task_name_lower = task.name.lower()
            task_labels_lower = [label.lower() for label in (task.labels or [])]

            is_deployment = any(
                keyword in task_name_lower or keyword in " ".join(task_labels_lower)
                for keyword in deployment_keywords
            )

            if is_deployment:
                deployment_tasks.append(task)
            else:
                non_deployment_tasks.append(task)

        # Prefer non-deployment tasks; only use deployment if nothing else available
        available_tasks = (
            non_deployment_tasks if non_deployment_tasks else deployment_tasks
        )

        if not available_tasks:
            return None

        # Use AI-powered task selection if AI engine is available
        if state.ai_engine:
            try:
                optimal_task = await find_optimal_task_for_agent_ai_powered(
                    agent_id=agent_id,
                    agent_status=agent.__dict__,
                    project_tasks=state.project_tasks,
                    available_tasks=available_tasks,
                    assigned_task_ids=all_assigned_ids,
                    ai_engine=state.ai_engine,
                )

                if optimal_task:
                    state.tasks_being_assigned.add(optimal_task.id)
                    # Track in server for cleanup on disconnect
                    if hasattr(state, "_active_operations"):
                        state._active_operations.add(
                            f"task_assignment_{optimal_task.id}"
                        )
                    return optimal_task
            except Exception as e:
                # Log error using log_pm_thinking instead
                conversation_logger.log_pm_thinking(
                    f"AI task assignment failed, falling back to basic: {e}"
                )

        # Fallback to basic assignment if AI fails
        return await find_optimal_task_basic(agent_id, available_tasks, state)


async def find_optimal_task_basic(
    agent_id: str, available_tasks: List[Task], state: Any
) -> Optional[Task]:
    """
    Find optimal task using basic assignment logic (fallback).

    Parameters
    ----------
    agent_id : str
        The requesting agent's ID
    available_tasks : List[Task]
        List of available tasks to choose from
    state : Any
        Marcus server state instance

    Returns
    -------
    Optional[Task]
        The best task for the agent, or None if no suitable task found
    """
    agent = state.agent_status.get(agent_id)
    if not agent:
        return None

    best_task = None
    best_score: float = -1.0

    # Check if this is a deployment task
    deployment_keywords = ["deploy", "release", "production", "launch", "rollout"]

    for task in available_tasks:
        # Calculate skill match score
        skill_score: float = 0.0
        if agent.skills and task.labels:
            matching_skills = set(agent.skills) & set(task.labels)
            skill_score = len(matching_skills) / len(task.labels) if task.labels else 0

        # Priority score
        priority_score = {
            Priority.URGENT: 1.0,
            Priority.HIGH: 0.8,
            Priority.MEDIUM: 0.5,
            Priority.LOW: 0.2,
        }.get(task.priority, 0.5)

        # Deployment penalty - reduce score for deployment tasks
        task_name_lower = task.name.lower()
        task_labels_lower = [label.lower() for label in (task.labels or [])]
        is_deployment = any(
            keyword in task_name_lower or keyword in " ".join(task_labels_lower)
            for keyword in deployment_keywords
        )
        deployment_penalty = 0.5 if is_deployment else 1.0

        # Combined score with deployment penalty
        total_score = (
            (skill_score * 0.6) + (priority_score * 0.4)
        ) * deployment_penalty

        if total_score > best_score:
            best_score = total_score
            best_task = task

    if best_task:
        state.tasks_being_assigned.add(best_task.id)
        # Track in server for cleanup on disconnect
        if hasattr(state, "_active_operations"):
            state._active_operations.add(f"task_assignment_{best_task.id}")

    return best_task


async def get_all_board_tasks(
    board_id: str, project_id: str, state: Any
) -> Dict[str, Any]:
    """
    Get all tasks from a specific Planka board.

    This tool fetches all tasks directly from a Planka board,
    useful for validation and inspection purposes.

    Parameters
    ----------
    board_id : str
        The Planka board ID to fetch tasks from
    project_id : str
        The Planka project ID
    state : Any
        Marcus server state instance

    Returns
    -------
    Dict[str, Any]
        Dictionary containing:
        - success: bool
        - tasks: List of task dictionaries from Planka
        - count: Number of tasks retrieved
    """
    try:
<<<<<<< HEAD
        from src.integrations.providers.planka import Planka

        provider = Planka(board_id=board_id, project_id=project_id)
=======
        from src.integrations.providers.planka_kanban import PlankaKanban

        provider = PlankaKanban(config={})
        await provider.connect()
>>>>>>> e46fa554

        tasks = await provider.get_all_tasks()

        return {
            "success": True,
            "tasks": tasks,
            "count": len(tasks),
            "board_id": board_id,
            "project_id": project_id,
        }

    except Exception as e:
        logger.error(f"Error fetching board tasks: {e}")
        return {"success": False, "error": str(e), "tasks": [], "count": 0}<|MERGE_RESOLUTION|>--- conflicted
+++ resolved
@@ -1485,16 +1485,10 @@
         - count: Number of tasks retrieved
     """
     try:
-<<<<<<< HEAD
-        from src.integrations.providers.planka import Planka
-
-        provider = Planka(board_id=board_id, project_id=project_id)
-=======
         from src.integrations.providers.planka_kanban import PlankaKanban
 
         provider = PlankaKanban(config={})
         await provider.connect()
->>>>>>> e46fa554
 
         tasks = await provider.get_all_tasks()
 
