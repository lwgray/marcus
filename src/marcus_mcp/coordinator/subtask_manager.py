"""
Subtask Manager for Marcus.

This module handles hierarchical task decomposition, tracking subtasks
and their relationship to parent tasks.
"""

import json
import logging
from dataclasses import asdict, dataclass, field
from datetime import datetime
from pathlib import Path
from typing import Any, Dict, List, Optional

from src.core.models import Priority, Task, TaskStatus

logger = logging.getLogger(__name__)


@dataclass
class Subtask:
    """
    Represents a subtask decomposed from a parent task.

    Parameters
    ----------
    id : str
        Unique identifier for the subtask
    parent_task_id : str
        ID of the parent task this subtask belongs to
    name : str
        Short descriptive name of the subtask
    description : str
        Detailed description of what needs to be done
    status : TaskStatus
        Current state of the subtask
    priority : Priority
        Urgency level inherited from parent or adjusted
    assigned_to : Optional[str]
        ID of the worker assigned to this subtask
    created_at : datetime
        Timestamp when subtask was created
    estimated_hours : float
        Estimated time to complete in hours
    dependencies : List[str], optional
        List of other subtask IDs that must be completed first
    dependency_types : List[str], optional
        Type of each dependency: "hard" (blocks start) or "soft" (can use mock/contract)
        Must match length of dependencies list
    file_artifacts : List[str], optional
        Expected file outputs from this subtask
    provides : Optional[str]
        What this subtask provides for dependent subtasks
    requires : Optional[str]
        What this subtask requires from dependencies
    """

    id: str
    parent_task_id: str
    name: str
    description: str
    status: TaskStatus
    priority: Priority
    assigned_to: Optional[str]
    created_at: datetime
    estimated_hours: float
    dependencies: List[str] = field(default_factory=list)
    dependency_types: List[str] = field(default_factory=list)
    file_artifacts: List[str] = field(default_factory=list)
    provides: Optional[str] = None
    requires: Optional[str] = None
    order: int = 0  # Execution order within parent


@dataclass
class SubtaskMetadata:
    """
    Metadata about decomposed tasks.

    Parameters
    ----------
    shared_conventions : Dict[str, Any]
        Shared file structure and naming conventions
    decomposed_at : datetime
        When the parent task was decomposed
    decomposed_by : str
        What triggered decomposition (ai, manual, etc.)
    """

    shared_conventions: Dict[str, Any] = field(default_factory=dict)
    decomposed_at: datetime = field(default_factory=datetime.now)
    decomposed_by: str = "ai"


class SubtaskManager:
    """
    Manages hierarchical task decomposition and subtask tracking.

    This class handles:
    - Creating subtasks from parent tasks
    - Tracking subtask-to-parent relationships
    - Managing subtask completion and parent auto-completion
    - Persisting subtask state for recovery
    """

    def __init__(self, state_file: Optional[Path] = None):
        """
        Initialize the subtask manager.

        Parameters
        ----------
        state_file : Optional[Path]
            Path to JSON file for persisting subtask state.
            Defaults to data/marcus_state/subtasks.json
        """
        if state_file is None:
            state_file = Path("data/marcus_state/subtasks.json")

        self.state_file = state_file
        self.state_file.parent.mkdir(parents=True, exist_ok=True)

        # In-memory tracking
        self.subtasks: Dict[str, Subtask] = {}  # subtask_id -> Subtask
        self.parent_to_subtasks: Dict[str, List[str]] = {}  # parent_id -> [subtask_ids]
        self.metadata: Dict[str, SubtaskMetadata] = {}  # parent_id -> metadata

        # Load existing state
        self._load_state()

    def add_subtasks(
        self,
        parent_task_id: str,
        subtasks: List[Dict[str, Any]],
        project_tasks: Optional[List[Task]] = None,
        metadata: Optional[SubtaskMetadata] = None,
    ) -> List[Task]:
        """
        Add subtasks for a parent task to unified project_tasks storage.

        Creates Task objects with is_subtask=True and appends them to
        project_tasks list for unified dependency graph.

        Parameters
        ----------
        parent_task_id : str
            ID of the parent task
        subtasks : List[Dict[str, Any]]
            List of subtask dictionaries with fields:
            - name, description, estimated_hours, dependencies, etc.
        project_tasks : Optional[List[Task]]
            Unified task storage (server.project_tasks). If None, uses legacy mode.
        metadata : Optional[SubtaskMetadata]
            Metadata about the decomposition

        Returns
        -------
        List[Task]
            Created Task objects (with is_subtask=True)
        """
        created_tasks = []

        for idx, subtask_data in enumerate(subtasks):
            # Generate unique subtask ID
            subtask_id = f"{parent_task_id}_sub_{idx + 1}"

            # Get dependencies and dependency_types with migration fallback
            dependencies = subtask_data.get("dependencies", [])
            dependency_types = subtask_data.get("dependency_types", [])

            # Migration: if dependency_types not provided, default all to "hard"
            if not dependency_types and dependencies:
                dependency_types = ["hard"] * len(dependencies)
                logger.debug(
                    f"Migration: defaulting all dependencies to 'hard' for {subtask_id}"
                )

<<<<<<< HEAD
            subtask = Subtask(
=======
            # Store in legacy format (always needed for backwards compatibility)
            legacy_subtask = Subtask(
>>>>>>> 6630f656
                id=subtask_id,
                parent_task_id=parent_task_id,
                name=subtask_data["name"],
                description=subtask_data["description"],
                status=TaskStatus.TODO,
                priority=subtask_data.get("priority", Priority.MEDIUM),
                assigned_to=None,
                created_at=datetime.now(),
                estimated_hours=subtask_data.get("estimated_hours", 1.0),
                dependencies=dependencies,
                dependency_types=dependency_types,
                file_artifacts=subtask_data.get("file_artifacts", []),
                provides=subtask_data.get("provides"),
                requires=subtask_data.get("requires"),
                order=idx,
            )

            # Keep legacy storage
            self.subtasks[subtask_id] = legacy_subtask

            # Create Task object for return and unified storage
            task = Task(
                id=subtask_id,
                name=subtask_data["name"],
                description=subtask_data["description"],
                status=TaskStatus.TODO,
                priority=subtask_data.get("priority", Priority.MEDIUM),
                estimated_hours=subtask_data.get("estimated_hours", 1.0),
                dependencies=dependencies,
                labels=subtask_data.get("labels", []),
                assigned_to=None,
                created_at=datetime.now(),
                updated_at=datetime.now(),
                due_date=None,
                # Subtask-specific fields
                is_subtask=True,
                parent_task_id=parent_task_id,
                subtask_index=idx,
                # Cross-parent dependency wiring fields
                provides=subtask_data.get("provides"),
                requires=subtask_data.get("requires"),
            )

            # Add to unified storage if provided
            if project_tasks is not None:
                project_tasks.append(task)

            created_tasks.append(task)

        # Track parent relationship
        self.parent_to_subtasks[parent_task_id] = [t.id for t in created_tasks]

        # Store metadata
        if metadata is None:
            metadata = SubtaskMetadata()
        self.metadata[parent_task_id] = metadata

        # Persist state
        self._save_state()

        logger.info(
            f"Created {len(created_tasks)} subtasks for parent task {parent_task_id}"
        )

        return created_tasks

    def get_subtasks(
        self, parent_task_id: str, project_tasks: Optional[List[Task]] = None
    ) -> List[Task]:
        """
        Get all subtasks for a parent task from unified storage.

        Parameters
        ----------
        parent_task_id : str
            ID of the parent task
        project_tasks : Optional[List[Task]]
            Unified task storage. If None, falls back to legacy storage.

        Returns
        -------
        List[Task]
            List of Task objects (with is_subtask=True) ordered by subtask_index
        """
        if project_tasks is not None:
            # Query from unified storage
            subtasks = [
                t
                for t in project_tasks
                if t.is_subtask and t.parent_task_id == parent_task_id
            ]
            return sorted(subtasks, key=lambda t: t.subtask_index or 0)
        else:
            # Fall back to legacy storage for backwards compatibility
            subtask_ids = self.parent_to_subtasks.get(parent_task_id, [])
            # Get Subtask objects from legacy storage
            legacy_subtask_list = [
                self.subtasks[sid] for sid in subtask_ids if sid in self.subtasks
            ]
            # Convert Subtask to Task for consistent return type
            tasks: List[Task] = []
            for subtask in sorted(legacy_subtask_list, key=lambda s: s.order):
                task = Task(
                    id=subtask.id,
                    name=subtask.name,
                    description=subtask.description,
                    status=subtask.status,
                    priority=subtask.priority,
                    estimated_hours=subtask.estimated_hours,
                    dependencies=subtask.dependencies,
                    labels=[],
                    assigned_to=subtask.assigned_to,
                    created_at=subtask.created_at,
                    updated_at=subtask.created_at,
                    due_date=None,
                    is_subtask=True,
                    parent_task_id=subtask.parent_task_id,
                    subtask_index=subtask.order,
                    provides=subtask.provides,
                    requires=subtask.requires,
                )
                tasks.append(task)
            return tasks

    def get_next_available_subtask(
        self,
        parent_task_id: str,
        completed_subtask_ids: set[str],
        project_tasks: Optional[List[Task]] = None,
    ) -> Optional[Task]:
        """
        Get the next available subtask that has all dependencies completed.

        Parameters
        ----------
        parent_task_id : str
            ID of the parent task
        completed_subtask_ids : set
            Set of completed subtask IDs
        project_tasks : Optional[List[Task]]
            Unified task storage. If None, falls back to legacy storage.

        Returns
        -------
        Optional[Task]
            Next available subtask or None if all complete or blocked
        """
        subtasks = self.get_subtasks(parent_task_id, project_tasks)

        for subtask in subtasks:
            # Skip if already completed or in progress
            if subtask.status in [TaskStatus.DONE, TaskStatus.IN_PROGRESS]:
                continue

            # Check if all dependencies are completed
            deps_complete = all(
                dep_id in completed_subtask_ids for dep_id in subtask.dependencies
            )

            if deps_complete:
                return subtask

        return None

    def update_subtask_status(
        self,
        subtask_id: str,
        status: TaskStatus,
        project_tasks: Optional[List[Task]] = None,
        assigned_to: Optional[str] = None,
    ) -> bool:
        """
        Update the status of a subtask in unified storage.

        Parameters
        ----------
        subtask_id : str
            ID of the subtask
        status : TaskStatus
            New status
        project_tasks : Optional[List[Task]]
            Unified task storage. If None, falls back to legacy storage.
        assigned_to : Optional[str]
            Agent assigned to the subtask

        Returns
        -------
        bool
            True if update successful
        """
        if project_tasks is not None:
            # Update in unified storage
            task = next((t for t in project_tasks if t.id == subtask_id), None)
            if task is None:
                logger.warning(f"Subtask {subtask_id} not found in project_tasks")
                return False

            task.status = status
            task.updated_at = datetime.now()
            if assigned_to:
                task.assigned_to = assigned_to

            # Also update legacy storage for backwards compatibility
            if subtask_id in self.subtasks:
                self.subtasks[subtask_id].status = status
                if assigned_to:
                    self.subtasks[subtask_id].assigned_to = assigned_to

            self._save_state()
            return True
        else:
            # Fall back to legacy storage
            if subtask_id not in self.subtasks:
                logger.warning(f"Subtask {subtask_id} not found")
                return False

            subtask = self.subtasks[subtask_id]
            subtask.status = status
            if assigned_to:
                subtask.assigned_to = assigned_to

            self._save_state()
            return True

    def is_parent_complete(
        self, parent_task_id: str, project_tasks: Optional[List[Task]] = None
    ) -> bool:
        """
        Check if all subtasks of a parent are complete.

        Parameters
        ----------
        parent_task_id : str
            ID of the parent task
        project_tasks : Optional[List[Task]]
            Unified task storage. If None, falls back to legacy storage.

        Returns
        -------
        bool
            True if all subtasks are complete
        """
        subtasks = self.get_subtasks(parent_task_id, project_tasks)
        if not subtasks:
            return False

        return all(s.status == TaskStatus.DONE for s in subtasks)

    def get_completion_percentage(
        self, parent_task_id: str, project_tasks: Optional[List[Task]] = None
    ) -> float:
        """
        Get completion percentage for a parent task based on subtasks.

        Parameters
        ----------
        parent_task_id : str
            ID of the parent task
        project_tasks : Optional[List[Task]]
            Unified task storage. If None, falls back to legacy storage.

        Returns
        -------
        float
            Completion percentage (0-100)
        """
        subtasks = self.get_subtasks(parent_task_id, project_tasks)
        if not subtasks:
            return 0.0

        completed = sum(1 for s in subtasks if s.status == TaskStatus.DONE)
        return (completed / len(subtasks)) * 100

    def get_subtask_context(self, subtask_id: str) -> Dict[str, Any]:
        """
        Get full context for a subtask including parent and dependencies.

        Parameters
        ----------
        subtask_id : str
            ID of the subtask

        Returns
        -------
        Dict[str, Any]
            Context dictionary with parent info, shared conventions, and dependencies
        """
        if subtask_id not in self.subtasks:
            return {}

        subtask = self.subtasks[subtask_id]
        parent_id = subtask.parent_task_id

        # Get metadata
        metadata = self.metadata.get(parent_id, SubtaskMetadata())

        # Get dependency artifacts
        dependency_artifacts = {}
        for dep_id in subtask.dependencies:
            if dep_id in self.subtasks:
                dep = self.subtasks[dep_id]
                dependency_artifacts[dep_id] = {
                    "name": dep.name,
                    "provides": dep.provides,
                    "file_artifacts": dep.file_artifacts,
                    "status": dep.status.value,
                }

        return {
            "subtask": asdict(subtask),
            "parent_task_id": parent_id,
            "shared_conventions": metadata.shared_conventions,
            "dependency_artifacts": dependency_artifacts,
            "sibling_subtasks": [
                {"id": s.id, "name": s.name, "status": s.status.value}
                for s in self.get_subtasks(parent_id)
                if s.id != subtask_id
            ],
        }

    def has_subtasks(
        self, task_id: str, project_tasks: Optional[List[Task]] = None
    ) -> bool:
        """
        Check if a task has been decomposed into subtasks.

        Parameters
        ----------
        task_id : str
            ID of the task to check
        project_tasks : Optional[List[Task]]
            Unified task storage. If None, falls back to legacy storage.

        Returns
        -------
        bool
            True if task has subtasks
        """
        if project_tasks is not None:
            # Check unified storage
            return any(
                t.is_subtask and t.parent_task_id == task_id for t in project_tasks
            )
        else:
            # Fall back to legacy storage
            return task_id in self.parent_to_subtasks

    def remove_subtasks(
        self, parent_task_id: str, project_tasks: Optional[List[Task]] = None
    ) -> bool:
        """
        Remove all subtasks for a parent task from unified storage.

        Parameters
        ----------
        parent_task_id : str
            ID of the parent task
        project_tasks : Optional[List[Task]]
            Unified task storage. If None, falls back to legacy storage.

        Returns
        -------
        bool
            True if removal successful
        """
        if project_tasks is not None:
            # Remove from unified storage
            initial_len = len(project_tasks)
            # Filter out subtasks with matching parent_task_id
            project_tasks[:] = [
                t
                for t in project_tasks
                if not (t.is_subtask and t.parent_task_id == parent_task_id)
            ]
            removed_any = len(project_tasks) < initial_len

            # Also remove from legacy storage
            if parent_task_id in self.parent_to_subtasks:
                subtask_ids = self.parent_to_subtasks[parent_task_id]
                for sid in subtask_ids:
                    if sid in self.subtasks:
                        del self.subtasks[sid]
                del self.parent_to_subtasks[parent_task_id]

            if parent_task_id in self.metadata:
                del self.metadata[parent_task_id]

            self._save_state()
            return removed_any
        else:
            # Fall back to legacy storage
            if parent_task_id not in self.parent_to_subtasks:
                return False

            # Remove all subtasks
            subtask_ids = self.parent_to_subtasks[parent_task_id]
            for sid in subtask_ids:
                if sid in self.subtasks:
                    del self.subtasks[sid]

            del self.parent_to_subtasks[parent_task_id]

            if parent_task_id in self.metadata:
                del self.metadata[parent_task_id]

            self._save_state()
            return True

    def _save_state(self) -> None:
        """Persist subtask state to JSON file."""
        try:
            state = {
                "subtasks": {
                    sid: {
                        **asdict(subtask),
                        "status": subtask.status.value,
                        "priority": subtask.priority.value,
                        "created_at": subtask.created_at.isoformat(),
                    }
                    for sid, subtask in self.subtasks.items()
                },
                "parent_to_subtasks": self.parent_to_subtasks,
                "metadata": {
                    pid: {
                        "shared_conventions": meta.shared_conventions,
                        "decomposed_at": meta.decomposed_at.isoformat(),
                        "decomposed_by": meta.decomposed_by,
                    }
                    for pid, meta in self.metadata.items()
                },
            }

            with open(self.state_file, "w") as f:
                json.dump(state, f, indent=2)

        except Exception as e:
            logger.error(f"Error saving subtask state: {e}")

    def _load_state(self) -> None:
        """Load subtask state from JSON file."""
        if not self.state_file.exists():
            logger.info("No existing subtask state file found")
            return

        try:
            with open(self.state_file, "r") as f:
                state = json.load(f)

            # Load subtasks
            for sid, data in state.get("subtasks", {}).items():
                # Migration: add dependency_types if not present
                if "dependency_types" not in data:
                    dependencies = data.get("dependencies", [])
                    if dependencies:
                        data["dependency_types"] = ["hard"] * len(dependencies)
                        logger.debug(
                            f"Migration: adding dependency_types for "
                            f"loaded subtask {sid}"
                        )
                    else:
                        data["dependency_types"] = []

                self.subtasks[sid] = Subtask(
                    **{
                        **data,
                        "status": TaskStatus(data["status"]),
                        "priority": Priority(data["priority"]),
                        "created_at": datetime.fromisoformat(data["created_at"]),
                    }
                )

            # Load parent relationships
            self.parent_to_subtasks = state.get("parent_to_subtasks", {})

            # Load metadata
            for pid, meta_data in state.get("metadata", {}).items():
                self.metadata[pid] = SubtaskMetadata(
                    shared_conventions=meta_data["shared_conventions"],
                    decomposed_at=datetime.fromisoformat(meta_data["decomposed_at"]),
                    decomposed_by=meta_data["decomposed_by"],
                )

            logger.info(f"Loaded {len(self.subtasks)} subtasks from state file")

        except Exception as e:
            logger.error(f"Error loading subtask state: {e}")

    def migrate_to_unified_storage(self, project_tasks: List[Task]) -> None:
        """
        Migrate old Subtask objects to unified Task storage.

        Converts legacy Subtask objects stored in self.subtasks to Task
        objects with is_subtask=True and appends them to project_tasks.

        IMPORTANT: Only migrates subtasks whose parent tasks exist in
        project_tasks. This ensures subtasks from other projects don't
        leak into the current project.

        This method is called during initialization to handle backwards
        compatibility with old state files.

        Parameters
        ----------
        project_tasks : List[Task]
            Unified task storage to migrate subtasks into
        """
        if not self.subtasks:
            logger.debug("No subtasks to migrate")
            return

        # Get set of parent task IDs that exist in current project_tasks
        parent_task_ids = {t.id for t in project_tasks if not t.is_subtask}

        logger.info(
            f"Migrating subtasks for {len(parent_task_ids)} parent tasks "
            f"from {len(self.subtasks)} total subtasks in legacy storage"
        )

        migrated_count = 0
        for subtask_id, subtask in self.subtasks.items():
            # Only migrate if parent task exists in current project
            if subtask.parent_task_id not in parent_task_ids:
                continue

            # Convert Subtask to Task with subtask fields
            task = Task(
                id=subtask.id,
                name=subtask.name,
                description=subtask.description,
                status=subtask.status,
                priority=subtask.priority,
                estimated_hours=subtask.estimated_hours,
                dependencies=subtask.dependencies,
                labels=[],  # Legacy subtasks didn't have labels
                assigned_to=subtask.assigned_to,
                created_at=subtask.created_at,
                updated_at=subtask.created_at,
                due_date=None,
                # Subtask-specific fields
                is_subtask=True,
                parent_task_id=subtask.parent_task_id,
                subtask_index=subtask.order,
                # Cross-parent dependency wiring fields
                provides=subtask.provides,
                requires=subtask.requires,
            )

            project_tasks.append(task)
            migrated_count += 1

        logger.info(
            f"Successfully migrated {migrated_count} subtasks to unified storage "
            f"(filtered from {len(self.subtasks)} total legacy subtasks)"
        )<|MERGE_RESOLUTION|>--- conflicted
+++ resolved
@@ -174,12 +174,8 @@
                     f"Migration: defaulting all dependencies to 'hard' for {subtask_id}"
                 )
 
-<<<<<<< HEAD
-            subtask = Subtask(
-=======
             # Store in legacy format (always needed for backwards compatibility)
             legacy_subtask = Subtask(
->>>>>>> 6630f656
                 id=subtask_id,
                 parent_task_id=parent_task_id,
                 name=subtask_data["name"],
