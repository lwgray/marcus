"""
Unit tests for SubtaskManager.

Tests the subtask decomposition and tracking functionality.
"""

import json
from datetime import datetime
from pathlib import Path
from tempfile import TemporaryDirectory
from unittest.mock import Mock, patch

import pytest

from src.core.models import Priority, TaskStatus
from src.marcus_mcp.coordinator.subtask_manager import (
    Subtask,
    SubtaskManager,
    SubtaskMetadata,
)


class TestSubtaskManager:
    """Test suite for SubtaskManager."""

    @pytest.fixture
    def temp_state_file(self):
        """Create temporary state file for testing."""
        with TemporaryDirectory() as tmpdir:
            state_file = Path(tmpdir) / "subtasks.json"
            yield state_file

    @pytest.fixture
    def manager(self, temp_state_file):
        """Create SubtaskManager instance for testing."""
        return SubtaskManager(state_file=temp_state_file)

    @pytest.fixture
    def sample_subtasks(self):
        """Sample subtask data for testing."""
        return [
            {
                "name": "Create User model",
                "description": "Define User model in src/models/user.py",
                "estimated_hours": 2.0,
                "file_artifacts": ["src/models/user.py"],
                "provides": "User model with email validation",
            },
            {
                "name": "Build login endpoint",
                "description": "Create POST /api/login endpoint",
                "estimated_hours": 3.0,
                "dependencies": ["task-1_sub_1"],
                "file_artifacts": ["src/api/auth/login.py"],
                "requires": "User model",
            },
        ]

    def test_manager_initialization_creates_state_file(self, temp_state_file):
        """Test manager creates state file directory on initialization."""
        # Arrange & Act
        manager = SubtaskManager(state_file=temp_state_file)

        # Assert
        assert temp_state_file.parent.exists()
        assert manager.state_file == temp_state_file

    def test_add_subtasks_creates_subtasks_correctly(self, manager, sample_subtasks):
        """Test adding subtasks creates correct Task objects with subtask fields."""
        # Arrange
        parent_id = "task-1"

        # Act
        created_subtasks = manager.add_subtasks(parent_id, sample_subtasks)

        # Assert
        assert len(created_subtasks) == 2
        assert created_subtasks[0].name == "Create User model"
        assert created_subtasks[0].parent_task_id == parent_id
        assert created_subtasks[0].id == "task-1_sub_1"
        assert created_subtasks[0].status == TaskStatus.TODO
        # file_artifacts is stored in legacy Subtask, check there
        assert manager.subtasks["task-1_sub_1"].file_artifacts == ["src/models/user.py"]

    def test_add_subtasks_tracks_parent_relationship(self, manager, sample_subtasks):
        """Test subtasks are properly linked to parent task."""
        # Arrange
        parent_id = "task-1"

        # Act
        manager.add_subtasks(parent_id, sample_subtasks)

        # Assert
        assert parent_id in manager.parent_to_subtasks
        assert len(manager.parent_to_subtasks[parent_id]) == 2
        assert "task-1_sub_1" in manager.parent_to_subtasks[parent_id]
        assert "task-1_sub_2" in manager.parent_to_subtasks[parent_id]

    def test_get_subtasks_returns_ordered_list(self, manager, sample_subtasks):
        """Test get_subtasks returns subtasks in execution order."""
        # Arrange
        parent_id = "task-1"
        manager.add_subtasks(parent_id, sample_subtasks)

        # Act
        subtasks = manager.get_subtasks(parent_id)

        # Assert
        assert len(subtasks) == 2
        assert subtasks[0].subtask_index == 0  # Task uses subtask_index, not order
        assert subtasks[1].subtask_index == 1
        assert subtasks[0].name == "Create User model"

    def test_get_subtasks_returns_empty_for_unknown_parent(self, manager):
        """Test get_subtasks returns empty list for non-existent parent."""
        # Arrange & Act
        subtasks = manager.get_subtasks("non-existent-task")

        # Assert
        assert subtasks == []

    def test_get_next_available_subtask_returns_first_ready(
        self, manager, sample_subtasks
    ):
        """Test getting next available subtask with dependencies."""
        # Arrange
        parent_id = "task-1"
        manager.add_subtasks(parent_id, sample_subtasks)
        completed = set()

        # Act
        next_subtask = manager.get_next_available_subtask(parent_id, completed)

        # Assert
        assert next_subtask is not None
        assert next_subtask.name == "Create User model"
        assert next_subtask.dependencies == []

    def test_get_next_available_subtask_respects_dependencies(
        self, manager, sample_subtasks
    ):
        """Test subtask with dependencies is blocked until deps complete."""
        # Arrange
        parent_id = "task-1"
        manager.add_subtasks(parent_id, sample_subtasks)
        completed = set()

        # Mark first subtask as in progress
        manager.update_subtask_status("task-1_sub_1", TaskStatus.IN_PROGRESS)

        # Act
        next_subtask = manager.get_next_available_subtask(parent_id, completed)

        # Assert - should not return second subtask as first is not complete
        assert next_subtask is None

    def test_get_next_available_subtask_with_completed_dependencies(
        self, manager, sample_subtasks
    ):
        """Test subtask becomes available when dependencies complete."""
        # Arrange
        parent_id = "task-1"
        manager.add_subtasks(parent_id, sample_subtasks)
        completed = {"task-1_sub_1"}

        # Mark first as done
        manager.update_subtask_status("task-1_sub_1", TaskStatus.DONE)

        # Act
        next_subtask = manager.get_next_available_subtask(parent_id, completed)

        # Assert
        assert next_subtask is not None
        assert next_subtask.name == "Build login endpoint"

    def test_update_subtask_status_changes_status(self, manager, sample_subtasks):
        """Test updating subtask status works correctly."""
        # Arrange
        parent_id = "task-1"
        manager.add_subtasks(parent_id, sample_subtasks)

        # Act
        result = manager.update_subtask_status(
            "task-1_sub_1", TaskStatus.IN_PROGRESS, assigned_to="agent-1"
        )

        # Assert
        assert result is True
        subtask = manager.subtasks["task-1_sub_1"]
        assert subtask.status == TaskStatus.IN_PROGRESS
        assert subtask.assigned_to == "agent-1"

    def test_update_subtask_status_returns_false_for_unknown_subtask(self, manager):
        """Test updating non-existent subtask returns False."""
        # Arrange & Act
        result = manager.update_subtask_status("non-existent", TaskStatus.DONE)

        # Assert
        assert result is False

    def test_is_parent_complete_returns_false_when_incomplete(
        self, manager, sample_subtasks
    ):
        """Test parent completion check when subtasks incomplete."""
        # Arrange
        parent_id = "task-1"
        manager.add_subtasks(parent_id, sample_subtasks)
        manager.update_subtask_status("task-1_sub_1", TaskStatus.DONE)

        # Act
        is_complete = manager.is_parent_complete(parent_id)

        # Assert
        assert is_complete is False

    def test_is_parent_complete_returns_true_when_all_done(
        self, manager, sample_subtasks
    ):
        """Test parent completion check when all subtasks complete."""
        # Arrange
        parent_id = "task-1"
        manager.add_subtasks(parent_id, sample_subtasks)
        manager.update_subtask_status("task-1_sub_1", TaskStatus.DONE)
        manager.update_subtask_status("task-1_sub_2", TaskStatus.DONE)

        # Act
        is_complete = manager.is_parent_complete(parent_id)

        # Assert
        assert is_complete is True

    def test_get_completion_percentage_calculates_correctly(
        self, manager, sample_subtasks
    ):
        """Test completion percentage calculation."""
        # Arrange
        parent_id = "task-1"
        manager.add_subtasks(parent_id, sample_subtasks)
        manager.update_subtask_status("task-1_sub_1", TaskStatus.DONE)

        # Act
        percentage = manager.get_completion_percentage(parent_id)

        # Assert
        assert percentage == 50.0

    def test_get_subtask_context_includes_all_info(self, manager, sample_subtasks):
        """Test subtask context includes parent, conventions, and dependencies."""
        # Arrange
        parent_id = "task-1"
        metadata = SubtaskMetadata(
            shared_conventions={
                "base_path": "src/api/",
                "response_format": {"status": "success"},
            }
        )
        # Pass project_tasks=None (legacy mode), then metadata
        manager.add_subtasks(
            parent_id, sample_subtasks, project_tasks=None, metadata=metadata
        )

        # Act
        context = manager.get_subtask_context("task-1_sub_2")

        # Assert
        assert context["parent_task_id"] == parent_id
        assert context["shared_conventions"]["base_path"] == "src/api/"
        assert "task-1_sub_1" in context["dependency_artifacts"]
        assert len(context["sibling_subtasks"]) == 1  # Excludes self

    def test_has_subtasks_returns_true_when_subtasks_exist(
        self, manager, sample_subtasks
    ):
        """Test has_subtasks correctly identifies decomposed tasks."""
        # Arrange
        parent_id = "task-1"
        manager.add_subtasks(parent_id, sample_subtasks)

        # Act & Assert
        assert manager.has_subtasks(parent_id) is True
        assert manager.has_subtasks("task-2") is False

    def test_remove_subtasks_deletes_all_related_data(self, manager, sample_subtasks):
        """Test removing subtasks clears all tracking data."""
        # Arrange
        parent_id = "task-1"
        manager.add_subtasks(parent_id, sample_subtasks)

        # Act
        result = manager.remove_subtasks(parent_id)

        # Assert
        assert result is True
        assert parent_id not in manager.parent_to_subtasks
        assert "task-1_sub_1" not in manager.subtasks
        assert "task-1_sub_2" not in manager.subtasks
        assert parent_id not in manager.metadata

    def test_state_persistence_saves_and_loads(self, temp_state_file, sample_subtasks):
        """Test subtasks persist to disk and reload correctly."""
        # Arrange
        parent_id = "task-1"

        # Create manager and add subtasks
        manager1 = SubtaskManager(state_file=temp_state_file)
        manager1.add_subtasks(parent_id, sample_subtasks)
        manager1.update_subtask_status("task-1_sub_1", TaskStatus.IN_PROGRESS)

        # Act - Create new manager instance
        manager2 = SubtaskManager(state_file=temp_state_file)

        # Assert
        assert len(manager2.subtasks) == 2
        assert manager2.subtasks["task-1_sub_1"].status == TaskStatus.IN_PROGRESS
        assert manager2.subtasks["task-1_sub_1"].name == "Create User model"
        assert parent_id in manager2.parent_to_subtasks

    def test_state_file_format_is_valid_json(self, temp_state_file, sample_subtasks):
        """Test persisted state file is valid JSON."""
        # Arrange
        parent_id = "task-1"
        manager = SubtaskManager(state_file=temp_state_file)
        manager.add_subtasks(parent_id, sample_subtasks)

        # Act
        with open(temp_state_file, "r") as f:
            state = json.load(f)

        # Assert
        assert "subtasks" in state
        assert "parent_to_subtasks" in state
        assert "metadata" in state
        assert "task-1_sub_1" in state["subtasks"]


class TestSubtaskDependencyTypes:
    """Test suite for dependency_types field functionality."""

    @pytest.fixture
    def temp_state_file(self):
        """Create temporary state file for testing."""
        with TemporaryDirectory() as tmpdir:
            state_file = Path(tmpdir) / "subtasks.json"
            yield state_file

    @pytest.fixture
    def manager(self, temp_state_file):
        """Create SubtaskManager instance for testing."""
        return SubtaskManager(state_file=temp_state_file)

    def test_add_subtasks_with_dependency_types(self, manager):
        """Test subtasks with dependency_types are created correctly."""
        # Arrange
        parent_id = "task-1"
        subtasks = [
            {
                "name": "Task 1",
                "description": "First task",
                "estimated_hours": 2.0,
                "dependencies": [],
                "dependency_types": [],
            },
            {
                "name": "Task 2",
                "description": "Second task",
                "estimated_hours": 3.0,
                "dependencies": ["task-1_sub_1"],
                "dependency_types": ["soft"],
            },
        ]

        # Act
        created_subtasks = manager.add_subtasks(parent_id, subtasks)

<<<<<<< HEAD
        # Assert
        assert created_subtasks[0].dependency_types == []
        assert created_subtasks[1].dependency_types == ["soft"]
=======
        # Assert - dependency_types stored in legacy Subtask
        assert manager.subtasks["task-1_sub_1"].dependency_types == []
        assert manager.subtasks["task-1_sub_2"].dependency_types == ["soft"]
>>>>>>> 6630f656

    def test_add_subtasks_migrates_missing_dependency_types(self, manager):
        """Test migration defaults missing dependency_types to hard."""
        # Arrange
        parent_id = "task-1"
        subtasks = [
            {
                "name": "Task 1",
                "description": "First task",
                "estimated_hours": 2.0,
                "dependencies": [],
                # No dependency_types field (old format)
            },
            {
                "name": "Task 2",
                "description": "Second task",
                "estimated_hours": 3.0,
                "dependencies": ["task-1_sub_1"],
                # No dependency_types field (old format)
            },
        ]

        # Act
        created_subtasks = manager.add_subtasks(parent_id, subtasks)

<<<<<<< HEAD
        # Assert
        assert created_subtasks[0].dependency_types == []  # No deps, empty list
        assert created_subtasks[1].dependency_types == ["hard"]  # Defaulted to hard
=======
        # Assert - dependency_types stored in legacy Subtask
        assert (
            manager.subtasks["task-1_sub_1"].dependency_types == []
        )  # No deps, empty list
        assert manager.subtasks["task-1_sub_2"].dependency_types == [
            "hard"
        ]  # Defaulted to hard
>>>>>>> 6630f656

    def test_load_state_migrates_old_format_without_dependency_types(
        self, temp_state_file
    ):
        """Test loading old state file without dependency_types migrates correctly."""
        # Arrange - Create old format state file
        old_state = {
            "subtasks": {
                "task-1_sub_1": {
                    "id": "task-1_sub_1",
                    "parent_task_id": "task-1",
                    "name": "Task 1",
                    "description": "First task",
                    "status": "todo",
                    "priority": "medium",
                    "assigned_to": None,
                    "created_at": datetime.now().isoformat(),
                    "estimated_hours": 2.0,
                    "dependencies": [],
                    "file_artifacts": [],
                    "provides": None,
                    "requires": None,
                    "order": 0,
                    # Note: No dependency_types field
                },
                "task-1_sub_2": {
                    "id": "task-1_sub_2",
                    "parent_task_id": "task-1",
                    "name": "Task 2",
                    "description": "Second task",
                    "status": "todo",
                    "priority": "medium",
                    "assigned_to": None,
                    "created_at": datetime.now().isoformat(),
                    "estimated_hours": 3.0,
                    "dependencies": ["task-1_sub_1"],
                    "file_artifacts": [],
                    "provides": None,
                    "requires": None,
                    "order": 1,
                    # Note: No dependency_types field
                },
            },
            "parent_to_subtasks": {"task-1": ["task-1_sub_1", "task-1_sub_2"]},
            "metadata": {
                "task-1": {
                    "shared_conventions": {},
                    "decomposed_at": datetime.now().isoformat(),
                    "decomposed_by": "ai",
                }
            },
        }

        with open(temp_state_file, "w") as f:
            json.dump(old_state, f)

        # Act - Load state with new manager
        manager = SubtaskManager(state_file=temp_state_file)

        # Assert
        assert "task-1_sub_1" in manager.subtasks
        assert "task-1_sub_2" in manager.subtasks
        # First subtask has no dependencies, should get empty list
        assert manager.subtasks["task-1_sub_1"].dependency_types == []
        # Second subtask has 1 dependency, should get ["hard"]
        assert manager.subtasks["task-1_sub_2"].dependency_types == ["hard"]

    def test_dependency_types_persisted_correctly(self, temp_state_file):
        """Test dependency_types are saved and loaded correctly."""
        # Arrange
        parent_id = "task-1"
        subtasks = [
            {
                "name": "Task 1",
                "description": "First",
                "estimated_hours": 2.0,
                "dependencies": [],
                "dependency_types": [],
            },
            {
                "name": "Task 2",
                "description": "Second",
                "estimated_hours": 3.0,
                "dependencies": ["task-1_sub_1"],
                "dependency_types": ["soft"],
            },
            {
                "name": "Task 3",
                "description": "Third",
                "estimated_hours": 2.5,
                "dependencies": ["task-1_sub_1", "task-1_sub_2"],
                "dependency_types": ["hard", "soft"],
            },
        ]

        manager1 = SubtaskManager(state_file=temp_state_file)
        manager1.add_subtasks(parent_id, subtasks)

        # Act - Reload from disk
        manager2 = SubtaskManager(state_file=temp_state_file)

        # Assert
        assert manager2.subtasks["task-1_sub_1"].dependency_types == []
        assert manager2.subtasks["task-1_sub_2"].dependency_types == ["soft"]
        assert manager2.subtasks["task-1_sub_3"].dependency_types == ["hard", "soft"]<|MERGE_RESOLUTION|>--- conflicted
+++ resolved
@@ -372,15 +372,9 @@
         # Act
         created_subtasks = manager.add_subtasks(parent_id, subtasks)
 
-<<<<<<< HEAD
-        # Assert
-        assert created_subtasks[0].dependency_types == []
-        assert created_subtasks[1].dependency_types == ["soft"]
-=======
         # Assert - dependency_types stored in legacy Subtask
         assert manager.subtasks["task-1_sub_1"].dependency_types == []
         assert manager.subtasks["task-1_sub_2"].dependency_types == ["soft"]
->>>>>>> 6630f656
 
     def test_add_subtasks_migrates_missing_dependency_types(self, manager):
         """Test migration defaults missing dependency_types to hard."""
@@ -406,11 +400,6 @@
         # Act
         created_subtasks = manager.add_subtasks(parent_id, subtasks)
 
-<<<<<<< HEAD
-        # Assert
-        assert created_subtasks[0].dependency_types == []  # No deps, empty list
-        assert created_subtasks[1].dependency_types == ["hard"]  # Defaulted to hard
-=======
         # Assert - dependency_types stored in legacy Subtask
         assert (
             manager.subtasks["task-1_sub_1"].dependency_types == []
@@ -418,7 +407,6 @@
         assert manager.subtasks["task-1_sub_2"].dependency_types == [
             "hard"
         ]  # Defaulted to hard
->>>>>>> 6630f656
 
     def test_load_state_migrates_old_format_without_dependency_types(
         self, temp_state_file
